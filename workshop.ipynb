{
 "cells": [
  {
   "cell_type": "markdown",
   "metadata": {},
   "source": [
    "# Workshop In Data Science"
   ]
  },
  {
   "cell_type": "markdown",
   "metadata": {},
   "source": [
    "Project made by:\n",
    "- Ofir Paz\n",
    "- Netanel Ulitszky\n",
    "\n",
    "For the course [\"Workshop in Data Science\"](https://www.openu.ac.il/courses/20936.htm) (20936) at The Open University of Israel.\n",
    "\n",
    "Personal links:\n",
    "<style>\n",
    "table {\n",
    "    border-collapse: collapse;\n",
    "    width: 50%;\n",
    "    margin-left: auto;\n",
    "    margin-right: auto;\n",
    "}\n",
    "td {\n",
    "    padding: 6px;\n",
    "    text-align: center;\n",
    "    border-bottom: 1px solid #DDD;\n",
    "}\n",
    "\n",
    "tr:hover {background-color: #333333;}\n",
    "</style>\n",
    "<table>\n",
    "    <tr>\n",
    "        <td>Ofir Paz</td>\n",
    "        <td>Netanel Ulitszky</td>\n",
    "    </tr>\n",
    "    <tr>\n",
    "        <td><a href=\"https://www.linkedin.com/in/ofir-paz\">Linkedin</a></td>\n",
    "        <td><a href=\"https://www.linkedin.com/in/netanel-ulitszky\">Linkedin</a></td>\n",
    "    </tr>\n",
    "    <tr>\n",
    "        <td><a href=\"https://www.github.com/ofir-paz\">Github</a></td>\n",
    "        <td><a href=\"https://github.com/netane54544\">Github</a></td>\n",
    "    </tr>\n",
    "    <tr>\n",
    "        <td><a href=\"https://www.kaggle.com/ofirpaz\">Kaggle</a></td>\n",
    "        <td><a href=\"https://www.kaggle.com/netanelulitszky\">Kaggle</a></td>\n",
    "    </tr>\n",
    "</table>\n",
    "\n",
    "<!-- style copy paste -->\n",
    "\n",
    "<!--\n",
    "|| (ℹ️) Note\n",
    "||  Content\n",
    " -->\n",
    "<style>\n",
    ".note-box {\n",
    "    border-left: 4px solid #0078D4;\n",
    "    border-image: 1;\n",
    "    padding-left: 10px;\n",
    "    border-radius: 0px;\n",
    "    padding-top: 2px;\n",
    "    padding-bottom: 2px;\n",
    "}\n",
    ".note-header {\n",
    "    display: flex;\n",
    "    align-items: center;\n",
    "    padding-bottom: 0.3em;\n",
    "}\n",
    ".note-icon {\n",
    "    font-size: 14px;\n",
    "    color: #0078D4;\n",
    "    background-color: #1E1E1E;\n",
    "    border: 2px solid #0078D4;\n",
    "    border-radius: 100%;\n",
    "    width: 16px;\n",
    "    height: 16px;\n",
    "    display: flex;\n",
    "    align-items: center;\n",
    "    justify-content: center;\n",
    "    margin-right: 8px;\n",
    "}\n",
    ".note {\n",
    "    color: #0078D4;\n",
    "    font-weight: bold;\n",
    "}\n",
    ".note-content {\n",
    "}\n",
    "</style>\n",
    "\n",
    "<!-- Usage Example\n",
    "\n",
    "<blockquote class=\"note-box\">\n",
    " <div class=\"note-header\">\n",
    "  <span class=\"note-icon\">ℹ️</span><strong class=\"note\">Note</strong> \n",
    " </div>\n",
    "  <span class=\"note-content\">Hello, this is a beautifully styled note with rounded corners.</span>\n",
    "</blockquote>\n",
    "\n",
    " -->\n",
    "<!-- End Note -->"
   ]
  },
  {
   "cell_type": "markdown",
   "metadata": {},
   "source": [
    "## Table Of Contents"
   ]
  },
  {
   "cell_type": "markdown",
   "metadata": {},
   "source": [
    "<style>\n",
    "ol {\n",
    "    list-style-position: inside;  /* Move the list marker inside the padding */\n",
    "    padding-left: 2em;  /* Add padding to create the effect of a tab */\n",
    "}\n",
    "</style>\n",
    "<details>\n",
    "    <summary>\n",
    "        1. <a href=\"#introduction\">Introduction</a>\n",
    "    </summary>\n",
    "    <ol>\n",
    "        <li><a href=\"#background\">Background</a></li>\n",
    "        <li><a href=\"#the-competition\">The Competition</a></li>\n",
    "    </ol>\n",
    "</details>\n",
    "\n",
    "<details>\n",
    "    <summary>\n",
    "        2. <a href=\"#exploratory-data-analysis\">Exploratory Data Analysis</a>\n",
    "    </summary>\n",
    "    <ol>\n",
    "        <li><a href=\"#imports\">Imports</a></li>\n",
    "        <li><a href=\"#mri-imaging\">MRI Imaging</a>\n",
    "            <ul>\n",
    "                <li><a href=\"#about-mri\">About MRI</a></li>\n",
    "                <li><a href=\"#mri-sequences\">MRI Sequences</a></li>\n",
    "                <li><a href=\"#dicom-files\">Dicom Files</a></li>\n",
    "            </ul>\n",
    "        </li>\n",
    "        <li><a href=\"#data-layout\">Data Layout</a></li>\n",
    "            <ul>\n",
    "                <li><a href=\"#data-description\">Data Description</a></li>\n",
    "                <li><a href=\"#submission\">Submission</a></li>\n",
    "            </ul>\n",
    "        <li><a href=\"#data-analysis\">Data Analysis</a></li>\n",
    "            <ul>\n",
    "                <li><a href=\"#mri-visualization\">MRI Visualization</a></li>\n",
    "                <li><a href=\"#spine-visualization\">Spine Visualization</a></li>\n",
    "                <li><a href=\"#disease-visualization\">Disease Visualization</a></li>\n",
    "                <li><a href=\"#statistical-analysis\">Statistical Analysis</a></li>\n",
    "                <li><a href=\"#image-statistical-analysis\">Image Statistical Analysis</a></li>\n",
    "                <ul>\n",
    "                    <li><a href=\"#diseases-in-the-data\">Diseases in the Data</a></li>\n",
    "                    <ul>\n",
    "                        <li><a href=\"#spinal-canal-stenosis\">Spinal Canal Stenosis</a></li>\n",
    "                        <li><a href=\"#neural-foraminal-narrowing\">Neural Foraminal Narrowing</a></li>\n",
    "                        <li><a href=\"#subarticular-stenosis\">Subarticular Stenosis</a></li>\n",
    "                    </ul>\n",
    "                    <li><a href=\"#mri-image-data\">MRI Image Data</a></li>\n",
    "                </ul>\n",
    "            </ul>\n",
    "    </ol>\n",
    "</details>\n",
    "\n",
    "<details>\n",
    "    <summary>\n",
    "        3. <a href=\"#algorithmic-approach\">Algorithmic Approach</a>\n",
    "    </summary>\n",
    "    <ol>\n",
    "        <li><a href=\"#early-discussion\">Early Discussion</a></li>\n",
    "        <li><a href=\"#classic-models\">Classic Models</a></li>\n",
    "        <li><a href=\"#proposed-solution\">Proposed Solution</a>\n",
    "            <ul>\n",
    "                <li><a href=\"#roi-detection-and-classification\">ROI Detection and Classification</a></li>\n",
    "                <li><a href=\"#end-to-end-3d-classification\">End-to-End 3D Classification</a></li>\n",
    "            </ul>\n",
    "        </li>\n",
    "        <li><a href=\"#technical-details\">Technical Details</a></li>\n",
    "            <ul>\n",
    "                <li><a href=\"#data-handling-and-preprocessing\">Data Handling and Preprocessing</a></li>\n",
    "                <li><a href=\"#model-architecture\">Model Architecture</a></li>\n",
    "                <li><a href=\"#training-and-inference\">Training and Inference</a></li>\n",
    "            </ul>\n",
    "        <li><a href=\"#experimentation\">Experimentation</a></li>\n",
    "            <ul>\n",
    "                <li><a href=\"#overview\">Overview</a></li>\n",
    "                <li><a href=\"#best-experiment\">Best Experiment</a></li>\n",
    "                <li><a href=\"#results\">Results</a></li>\n",
    "                <li><a href=\"#model-analysis\">Model Analysis</a></li>\n",
    "            </ul>\n",
<<<<<<< HEAD
    "    </ol>\n",
    "</details>\n",
    "\n",
    "<details>\n",
    "    <summary>\n",
    "        4. <a href=\"#summary\">Summary</a>\n",
    "    </summary>\n",
    "    <ol>\n",
    "        <li><a href=\"#our-take\">Our Take</a></li>\n",
    "        <li><a href=\"#workload-distribution\">Workload Distribution</a></li>\n",
    "        <li><a href=\"#side-note\">Side Note</a></li>\n",
=======
>>>>>>> 83257251
    "    </ol>\n",
    "</details>\n",
    "\n",
    "<details>\n",
    "<summary>\n",
    "    4. <a href=\"#summary\">Summary</a></li>\n",
    "</summary>\n",
    "<ol>\n",
    "<li><a href=\"#side-note\">Side Note</a></li>\n",
    "</ol>\n",
    "</details>"
   ]
  },
  {
   "cell_type": "markdown",
   "metadata": {},
   "source": [
    "## Introduction"
   ]
  },
  {
   "cell_type": "markdown",
   "metadata": {},
   "source": [
    "### Background"
   ]
  },
  {
   "cell_type": "markdown",
   "metadata": {},
   "source": [
    "We are Ofir Paz and Netanel Ulitzky, two students from The Open University of Israel, excited to present our project in the \"Workshop in Data Science\" (20936).\n",
    "\n",
    "We are both very interested in data science and are passionate about its endless possibilities, so choosing this course was a natural choice for us. On the other hand, selecting the topic for our project was more challenging for the same reason. We wanted to choose an engaging, challenging, relevant, and valuable topic with significant potential for *exploratory data analysis* (EDA). After a long and thorough search, we have stumbled upon the [\"Kaggle\"](https://www.kaggle.com) platform and found the [\"RSNA 2024 Lumbar Spine Degenerative Classification\"](https://www.kaggle.com/competitions/rsna-2024-lumbar-spine-degenerative-classification) competition.\n"
   ]
  },
  {
   "cell_type": "markdown",
   "metadata": {},
   "source": [
    "### The Competition"
   ]
  },
  {
   "cell_type": "markdown",
   "metadata": {},
   "source": [
    "At a medical level, the competition is about helping radiologists diagnose and classify spine degenerative conditions more accurately and efficiently. This can help improve the quality of life for patients with spine degenerative conditions and reduce the time and cost of the diagnosis process.\n",
    "\n",
    "The problem is that the current diagnosis process is very manual and time-consuming and requires a lot of expertise and experience from the radiologist. The radiologist needs to analyze the [MRI](#mri-imaging) images of the patient's lumbar spine and classify the different spine degenerative conditions and their severity. This process is very subjective and can be affected by the radiologist's experience, knowledge, and mood.\n",
    "\n",
    "At a technical specification level, the competition is about classifying lumbar spine [MRI](#mri-imaging) images into five spine degenerative conditions:\n",
    "1. Left Neural Foraminal Narrowing\n",
    "2. Right Neural Foraminal Narrowing\n",
    "3. Left Subarticular Stenosis\n",
    "4. Right Subarticular Stenosis\n",
    "5. Spinal Canal Stenosis\n",
    "\n",
    "Notice that the conditions are divided into two types:\n",
    "- [Neural Foraminal Narrowing](https://my.clevelandclinic.org/health/diseases/24856-foraminal-stenosis)\n",
    "- [Stenosis](https://en.wikipedia.org/wiki/Spinal_stenosis)\n",
    "\n",
    "You can read more about the conditions in the links above.\n",
    "\n",
    "From those conditions, we need to classify **where** the condition is visible between the different spine disc levels (vertebral disc levels): \n",
    "1. L1-L2\n",
    "2. L2-L3\n",
    "3. L3-L4\n",
    "4. L4-L5\n",
    "5. L5-S1\n",
    "\n",
    "With that, we need to provide a severity score for the condition: \n",
    "1. Normal/Mild\n",
    "2. Moderate\n",
    "3. Severe\n",
    "\n",
    "So, we need to provide a classification for the severity of each condition and vertebral disc for each patient; therefore, we need to deliver 25 classifications with three classes each.\n",
    "\n",
    "To end the introduction and start tackling this problem, we are excited to share a note from the competition hosts:\n",
    "\n",
    "<style>\n",
    "@import url(https://fonts.googleapis.com/css?family=Open+Sans:400italic);\n",
    ".blockquote{\n",
    "  width: 75%;\n",
    "  font-family: Open Sans;\n",
    "  font-style: italic;\n",
    "  color: #555555;\n",
    "  border-left: 8px solid #78C0A8 ;\n",
    "  line-height: 1.6;\n",
    "  position: relative;\n",
    "  background: #EDEDED;\n",
    "}\n",
    "</style>\n",
    "<blockquote class=\"blockquote\">\n",
    "On behalf of the Radiological Society of North America (RSNA), welcome to the Lumbar Spine Degenerative Classification Challenge, the latest in a series of challenges RSNA has conducted to promote research in the application of AI to medical imaging.\n",
    "\n",
    "The competition dataset includes more than 2,500 magnetic resonance imaging studies from eight sites on five continents. It has been annotated by a group of more than 50 expert radiologists recruited by the American Society of Neuroradiology.\n",
    "\n",
    "This is a complex challenge, requiring participants to predict the presence and severity of a set of degenerative conditions at each vertebral level of the lumbar spine. In effect, you will try to duplicate the performance of expert radiologists in diagnosing these conditions.\n",
    "\n",
    "There is a great deal of excitement about the use of AI in medical imaging with new tools being approved and implemented at a rapid pace. The launch of this challenge was announced to a receptive audience at the ASNR meeting on May 20, and the winners will be acknowledged at an event during the RSNA annual meeting, the world’s largest gathering of radiologists, in Chicago in early December.\n",
    "\n",
    "We are very grateful for the work you put into advancing the state of the art through your participation in the competition. Good luck!\n",
    "</blockquote>"
   ]
  },
  {
   "cell_type": "markdown",
   "metadata": {},
   "source": [
    "## Exploratory Data Analysis"
   ]
  },
  {
   "cell_type": "markdown",
   "metadata": {},
   "source": [
    "We are given a very complicated, medically related dataset, and we need to understand it before we can start working with it. This section will explain the data, the MRI imaging, and the data layout.\n",
    "\n",
    "We will also uncover various statistics about that data through data analysis.\n",
    "\n",
    "But first, we must import the Python libraries we will use in this section."
   ]
  },
  {
   "cell_type": "markdown",
   "metadata": {},
   "source": [
    "### Imports"
   ]
  },
  {
   "cell_type": "code",
   "execution_count": null,
   "metadata": {},
   "outputs": [],
   "source": [
    "# Built-in modules.\n",
    "import os\n",
    "from typing import List, Tuple, Dict, Any, Union, Optional\n",
    "from pathlib import Path\n",
    "from collections import defaultdict\n",
    "from concurrent.futures import ThreadPoolExecutor, as_completed\n",
    "from itertools import zip_longest\n",
    "from IPython.display import display\n",
    "from math import floor, ceil\n",
    "\n",
    "# Third-party modules.\n",
    "import numpy as np\n",
    "import pydicom\n",
    "import pandas as pd\n",
    "import seaborn as sns\n",
    "import matplotlib.pyplot as plt\n",
    "import matplotlib.patches as patches\n",
    "from tqdm import tqdm\n",
    "import re\n",
    "import cv2\n",
    "from sklearn.preprocessing import LabelEncoder\n",
    "from sklearn.svm import SVC\n",
    "from sklearn.neighbors import KNeighborsClassifier\n",
    "from sklearn.model_selection import train_test_split\n",
    "from sklearn.preprocessing import StandardScaler\n",
    "from sklearn.metrics import classification_report\n",
    "from sklearn.linear_model import LogisticRegression\n",
    "\n",
    "# Custom modules.\n",
    "import src.config as cfg\n",
    "from src.dataset.spine_dataset import load_dicom_series\n",
    "from src.plots import (\n",
    "    plot_pixel_array,\n",
    "    plot_dicom_series\n",
    ")\n",
    "\n",
    "%matplotlib inline"
   ]
  },
  {
   "cell_type": "markdown",
   "metadata": {},
   "source": [
    "### MRI Imaging"
   ]
  },
  {
   "cell_type": "markdown",
   "metadata": {},
   "source": [
    "#### About MRI"
   ]
  },
  {
   "cell_type": "markdown",
   "metadata": {},
   "source": [
    "Magnetic Resonance Imaging ([MRI](https://en.wikipedia.org/wiki/Magnetic_resonance_imaging)) is a medical imaging technique used in radiology to form pictures of the anatomy and the physiological processes of the body. MRI scanners use strong magnetic fields, magnetic field gradients, and radio waves to generate images of the organs in the body.\n",
    "\n",
    "MRI imaging is a powerful tool in the medical field. It can provide detailed images of the body's organs and tissues and help diagnose a wide range of medical conditions, including spine degenerative conditions."
   ]
  },
  {
   "cell_type": "markdown",
   "metadata": {},
   "source": [
    "#### MRI Sequences"
   ]
  },
  {
   "cell_type": "markdown",
   "metadata": {},
   "source": [
    "MRI imaging can be used to scan different parts of the body, including the lumbar spine. When generating an MRI image, the radiologist needs to set the sequence of the MRI scanner to generate the desired image. The sequence in an MRI scan refers to the specific set of parameters used to generate the image, which affects the visual appearance of the image and the information it provides.\n",
    "<style>\n",
    ".note-box {\n",
    "    border-left: 4px solid #0078D4;\n",
    "    border-image: 1;\n",
    "    padding-left: 10px;\n",
    "    border-radius: 0px;\n",
    "    padding-top: 2px;\n",
    "    padding-bottom: 2px;\n",
    "}\n",
    ".note-header {\n",
    "    display: flex;\n",
    "    align-items: center;\n",
    "    padding-bottom: 0.3em;\n",
    "}\n",
    ".note-icon {\n",
    "    font-size: 14px;\n",
    "    color: #0078D4;\n",
    "    background-color: #1E1E1E;\n",
    "    border: 2px solid #0078D4;\n",
    "    border-radius: 100%;\n",
    "    width: 16px;\n",
    "    height: 16px;\n",
    "    display: flex;\n",
    "    align-items: center;\n",
    "    justify-content: center;\n",
    "    margin-right: 8px;\n",
    "}\n",
    ".note {\n",
    "    color: #0078D4;\n",
    "    font-weight: bold;\n",
    "}\n",
    ".note-content {\n",
    "}\n",
    "</style>\n",
    "\n",
    "<blockquote class=\"note-box\">\n",
    " <div class=\"note-header\">\n",
    "  <span class=\"note-icon\">ℹ️</span><strong class=\"note\">Note</strong> \n",
    " </div>\n",
    "  <span class=\"note-content\">For further reading about MRI sequences and the specifics of the parameters used to configure one, you can read <a href=\"https://radiopaedia.org/articles/mri-sequence-parameters?lang=us\">this article</a>.</span>\n",
    "</blockquote>\n",
    "\n",
    "Our data contains MRI images with the following sequences:\n",
    "\n",
    "1. **Sagittal T2/STIR**\n",
    "    - Sagittal Plane: This refers to the plane of imaging that divides the body into left and right halves. When imaging is done in the sagittal plane, the images show slices of the body from the side.\n",
    "    - T2-weighted (T2): T2-weighted imaging highlights fluid and edema. In T2 images, fluids appear bright, and soft tissue contrast is well-differentiated. It is particularly useful for detecting abnormalities in tissues with high water content, such as inflammation, cysts, or tumors.\n",
    "    - STIR (Short Tau Inversion Recovery): STIR is a special type of T2-weighted sequence that suppresses the fat signal, making it easier to identify areas of edema or inflammation. It's commonly used in musculoskeletal imaging to assess conditions like bone marrow edema, soft tissue injuries, and other pathologies where fat suppression is important.\n",
    "2. **Sagittal T1**\n",
    "    - Sagittal Plane: As mentioned above, the sagittal plane divides the body into left and right sections.\n",
    "    - T1-weighted (T1): T1-weighted imaging provides good anatomical detail, particularly of fat-containing structures, which appear bright in T1 images. T1-weighted sequences are useful for evaluating anatomical structures, the integrity of tissues, and the presence of fatty lesions. T1 images are often used in conjunction with T2 images for a more comprehensive assessment of tissue contrast.\n",
    "3. **Axial T2**\n",
    "    - Axial Plane: The axial plane slices the body horizontally, dividing it into upper (superior) and lower (inferior) parts. Axial images are viewed as if looking from the feet upwards.\n",
    "    - T2-weighted (T2): As with sagittal T2, axial T2-weighted imaging highlights fluid and is useful for detecting pathology in cross-sectional views. Axial T2 images are often used to evaluate the spinal cord, intervertebral discs, and surrounding soft tissues, as well as to assess brain and abdominal structures.\n",
    "\n",
    "So, to sum things up:\n",
    "- Sagittal T2/STIR: Side view images with emphasis on fluid and inflammation, with fat signal suppression.\n",
    "- Sagittal T1: Side view images focusing on detailed anatomical structures with fat appearing bright.\n",
    "- Axial T2: Horizontal cross-sectional images highlighting fluid and pathology in the body.\n",
    "\n",
    "Before continuing to explore exactly what the data contains, we need to understand the format of the MRI images."
   ]
  },
  {
   "cell_type": "markdown",
   "metadata": {},
   "source": [
    "#### Dicom Files"
   ]
  },
  {
   "cell_type": "markdown",
   "metadata": {},
   "source": [
    "Dicom (Digital Imaging and Communications in Medicine) is the standard format used to store and transmit medical images, such as MRI images. Dicom files contain both the image data and the metadata associated with the image, such as the patient information, the imaging parameters, and the image acquisition details.\n",
    "\n",
    "MRI images are stored in Dicom files, which have the file extension \".dcm\". Each Dicom file contains a single MRI image, along with the metadata associated with the image. The metadata in a Dicom file can provide valuable information about the image, such as the patient's name, the imaging parameters, and the image acquisition details. We can use this metadata to gain further insights into the MRI images and to understand the characteristics of the lumbar spine degenerative conditions.\n",
    "\n",
    "To load and visualize the Dicom files, we have chosen to use the [pydicom](https://pydicom.github.io/pydicom/stable/index.html#) library, which is a Python library for working with Dicom files. This library provides functions to read and write Dicom files, as well as to extract the metadata from the Dicom files.\n",
    "\n",
    "In the next code block, we will load a sample Dicom file from the dataset and visualize the MRI image and the metadata associated with the image."
   ]
  },
  {
   "cell_type": "code",
   "execution_count": null,
   "metadata": {},
   "outputs": [],
   "source": [
    "example_dicom_path = cfg.TRAIN_IMAGES_PATH / cfg.EXAMPLE_ID / cfg.EXAMPLE_SAGITTAL_T1_ID / \"1.dcm\"\n",
    "example_dicom = pydicom.dcmread(example_dicom_path)"
   ]
  },
  {
   "cell_type": "markdown",
   "metadata": {},
   "source": [
    "To get the MRI image from the Dicom file, we will use the `pixel_array` attribute of the Dicom file, which contains the pixel data of the image. We will also extract the metadata from the Dicom file and display it to gain insights into the image acquisition details."
   ]
  },
  {
   "cell_type": "code",
   "execution_count": null,
   "metadata": {},
   "outputs": [],
   "source": [
    "plot_pixel_array(example_dicom.pixel_array)"
   ]
  },
  {
   "cell_type": "markdown",
   "metadata": {},
   "source": [
    "We can also further enhance the visualization of the MRI image by plotting the entire 3D sequence of images in a 3D plot. This can provide a more comprehensive view of the MRI sequence and help to visualize the spatial relationships between the images. For this, we will use [Plotly](https://plotly.com/python/), a Python library for interactive data visualization."
   ]
  },
  {
   "cell_type": "code",
   "execution_count": null,
   "metadata": {},
   "outputs": [],
   "source": [
    "plot_dicom_series(example_dicom_path.parent)"
   ]
  },
  {
   "cell_type": "markdown",
   "metadata": {},
   "source": [
    "As you can see, indeed the sagittal T1 sequence is a side view image focusing on detailed anatomical structures with fat appearing bright (you can see fat tissue at the right side, near the skin of the back). We will later use this visulization tool to understand how the conditions are visible in the MRI images."
   ]
  },
  {
   "cell_type": "markdown",
   "metadata": {},
   "source": [
    "### Data Layout"
   ]
  },
  {
   "cell_type": "markdown",
   "metadata": {},
   "source": [
    "We aim to establish a correlation between the radiologists' observations and the potential severity of diseases identified in the MRI images. This task necessitates accurate knowledge of the radiologists' predictions concerning the severity of each disease.\n",
    "\n",
    "Each case in our data may include multiple MRI scans: sagittal T2/STIR, Sagittal T1, and Axial T2.\n",
    "Also, each case contains observations about a disease and its specific location. We are provided with three files containing crucial information:\n",
    "\n",
    "1. **Train File:** This file contains the radiologists' predictions for each possible disease severity. A person is diagnosed with one of our diseases when its severity is more than normal mild.\n",
    "2. **Train Series Descriptions File:** Provides x and y coordinates for the observed disease location inside the MRI scan, each type of disease in the study case, and their vertebrae in the lower back. Also, we have the instance id of the MRI image in which the disease has been observed.\n",
    "3. **Train Label Coordinates File:** This file includes the MRI image instance ID and the coordinates of the observed disease within the image, available for every MRI scan in the study case.\n",
    "\n",
    "Each MRI scan is called a 'series' and has a 'series id’. MRI scans are a series of grayscale images that form a video; we call this type of data a 'Three-Dimensional Image'.\n",
    "\n",
    "We want to use machine learning to establish our correlation. To do so, we are provided with a testing file that contains descriptions of each study case series and the series of MRI scan images. Using the testing, we will compare the predictions between the training data and our testing data."
   ]
  },
  {
   "cell_type": "markdown",
   "metadata": {},
   "source": [
    "#### Data Description"
   ]
  },
  {
   "cell_type": "markdown",
   "metadata": {},
   "source": [
    "<style>\n",
    "    .list-container {\n",
    "        font-family: Arial, sans-serif;\n",
    "        font-size: 14px;\n",
    "        line-height: 1.6;\n",
    "    }\n",
    "    .list-item {\n",
    "        margin-bottom: 25px;\n",
    "        padding-left: 25px;\n",
    "        position: relative;\n",
    "    }\n",
    "    .list-item:before {\n",
    "        content: counter(item) \".\";\n",
    "        counter-increment: item;\n",
    "        position: absolute;\n",
    "        left: 0;\n",
    "        top: 0;\n",
    "        font-size: 20px;\n",
    "        font-weight: bold;\n",
    "        color: #007bff; /* Blue for the numbers */\n",
    "    }\n",
    "    .list-title {\n",
    "        font-weight: bold;\n",
    "        font-size: 16px;\n",
    "    }\n",
    "    .list-description {\n",
    "        color: #e8e8e8;\n",
    "        margin-bottom: 10px;\n",
    "        display: block;\n",
    "    }\n",
    "    ol {\n",
    "        counter-reset: item;\n",
    "        list-style-type: none;\n",
    "        padding-left: 0;\n",
    "    }\n",
    "    table {\n",
    "        width: 100%;\n",
    "        border-collapse: collapse;\n",
    "        margin-top: 10px;\n",
    "    }\n",
    "    th, td {\n",
    "        text-align: left;\n",
    "        padding: 8px;\n",
    "        border-bottom: 1px solid #ddd;\n",
    "    }\n",
    "    th {\n",
    "        background-color: #f2f2f2;\n",
    "        font-weight: bold;\n",
    "        color: black;\n",
    "    }\n",
    "</style>\n",
    "\n",
    "<ol class=\"list-container\">\n",
    "    <li class=\"list-item\">\n",
    "        <span class=\"list-title\">train.csv</span>\n",
    "        <span class=\"list-description\">This file contains the labels for the training set.</span>\n",
    "        <table>\n",
    "            <thead>\n",
    "                <tr>\n",
    "                    <th>Column</th>\n",
    "                    <th>Description</th>\n",
    "                </tr>\n",
    "            </thead>\n",
    "            <tbody>\n",
    "                <tr>\n",
    "                    <td><strong>study_id</strong></td>\n",
    "                    <td>A unique identifier for each study. A study may include multiple series of images.</td>\n",
    "                </tr>\n",
    "                <tr>\n",
    "                    <td><strong>condition_level</strong></td>\n",
    "                    <td>Target labels representing different conditions and the vertebral level. Examples include <code>spinal_canal_stenosis_l1_l2</code>, where the severity levels are categorized as <code>Normal/Mild</code>, <code>Moderate</code>, or <code>Severe</code>. Some entries may have missing labels.</td>\n",
    "                </tr>\n",
    "            </tbody>\n",
    "        </table>\n",
    "    </li>\n",
    "    <li class=\"list-item\">\n",
    "        <span class=\"list-title\">train_label_coordinates.csv</span>\n",
    "        <span class=\"list-description\">This file provides coordinates for specific medical conditions labeled in the images.</span>\n",
    "        <table>\n",
    "            <thead>\n",
    "                <tr>\n",
    "                    <th>Column</th>\n",
    "                    <th>Description</th>\n",
    "                </tr>\n",
    "            </thead>\n",
    "            <tbody>\n",
    "                <tr>\n",
    "                    <td><strong>study_id</strong></td>\n",
    "                    <td>A unique identifier for each study.</td>\n",
    "                </tr>\n",
    "                <tr>\n",
    "                    <td><strong>series_id</strong></td>\n",
    "                    <td>A unique identifier for each series of images within a study.</td>\n",
    "                </tr>\n",
    "                <tr>\n",
    "                    <td><strong>instance_number</strong></td>\n",
    "                    <td>The image's order within the 3D stack, indicating the position of the image in the sequence.</td>\n",
    "                </tr>\n",
    "                <tr>\n",
    "                    <td><strong>condition</strong></td>\n",
    "                    <td>The medical condition being identified, including:\n",
    "                        <ul>\n",
    "                            <li><code>spinal_canal_stenosis</code></li>\n",
    "                            <li><code>neural_foraminal_narrowing</code> (left and right sides of the spine)</li>\n",
    "                            <li><code>subarticular_stenosis</code> (left and right sides of the spine)</li>\n",
    "                        </ul>\n",
    "                    </td>\n",
    "                </tr>\n",
    "                <tr>\n",
    "                    <td><strong>level</strong></td>\n",
    "                    <td>The relevant vertebral level, such as <code>l3_l4</code>.</td>\n",
    "                </tr>\n",
    "                <tr>\n",
    "                    <td><strong>x</strong></td>\n",
    "                    <td>The x-coordinate for the center of the labeled area.</td>\n",
    "                </tr>\n",
    "                <tr>\n",
    "                    <td><strong>y</strong></td>\n",
    "                    <td>The y-coordinate for the center of the labeled area.</td>\n",
    "                </tr>\n",
    "            </tbody>\n",
    "        </table>\n",
    "    </li>\n",
    "    <li class=\"list-item\">\n",
    "        <span class=\"list-title\">MRI images of type .dcm</span>\n",
    "        <span class=\"list-description\">We recive train/test_images/study_id/series_id/instance_number.dcm directory structure, the structure is for an MRI image in DICOM format. </span>\n",
    "        <table>\n",
    "            <thead>\n",
    "                <tr>\n",
    "                    <th>Structure</th>\n",
    "                    <th>Description</th>\n",
    "                </tr>\n",
    "            </thead>\n",
    "            <tbody>\n",
    "                <tr>\n",
    "                    <td><strong>train_images</strong> or <strong>test_images</strong></td>\n",
    "                    <td>Root directories for training or testing images.</td>\n",
    "                </tr>\n",
    "                <tr>\n",
    "                    <td><strong>study_id</strong></td>\n",
    "                    <td>Subdirectory for each study.</td>\n",
    "                </tr>\n",
    "                <tr>\n",
    "                    <td><strong>series_id</strong></td>\n",
    "                    <td>Subdirectory for each series within a study.</td>\n",
    "                </tr>\n",
    "                <tr>\n",
    "                    <td><strong>instance_number.dcm</strong></td>\n",
    "                    <td>DICOM file representing a single image in the 3D stack.</td>\n",
    "                </tr>\n",
    "            </tbody>\n",
    "        </table>\n",
    "    </li>\n",
    "    <li class=\"list-item\">\n",
    "        <span class=\"list-title\">train/test_series_descriptions.csv</span>\n",
    "        <span class=\"list-description\">This file provides descriptions of the MRI scan orientations.</span>\n",
    "        <table>\n",
    "            <thead>\n",
    "                <tr>\n",
    "                    <th>Column</th>\n",
    "                    <th>Description</th>\n",
    "                </tr>\n",
    "            </thead>\n",
    "            <tbody>\n",
    "                <tr>\n",
    "                    <td><strong>study_id</strong></td>\n",
    "                    <td>A unique identifier for each study.</td>\n",
    "                </tr>\n",
    "                <tr>\n",
    "                    <td><strong>series_id</strong></td>\n",
    "                    <td>A unique identifier for each series of images within a study.</td>\n",
    "                </tr>\n",
    "                <tr>\n",
    "                    <td><strong>series_description</strong></td>\n",
    "                    <td>A textual description of the scan's orientation (e.g., axial, sagittal).</td>\n",
    "                </tr>\n",
    "            </tbody>\n",
    "        </table>\n",
    "    </li>\n",
    "</ol>\n"
   ]
  },
  {
   "cell_type": "markdown",
   "metadata": {},
   "source": [
    "After discussing the datasets, we will proceed to load them and show their contents in real time:"
   ]
  },
  {
   "cell_type": "code",
   "execution_count": null,
   "metadata": {},
   "outputs": [],
   "source": [
    "# First, let's load the train data.\n",
    "train_df = pd.read_csv(cfg.TRAIN_CSV_PATH)\n",
    "train_series_descriptions_df = pd.read_csv(cfg.TRAIN_SERIES_DESCRIPTIONS_CSV_PATH)\n",
    "train_label_coordinates_df = pd.read_csv(cfg.TRAIN_LABEL_COORDINATES_CSV_PATH)\n",
    "test_series_descriptions = pd.read_csv(cfg.TEST_SERIES_DESCRIPTIONS_CSV_PATH)\n",
    "\n",
    "# Display the file name and the heads of the DataFrames.\n",
    "print(\"File: train_series_descriptions.csv\")\n",
    "display(train_series_descriptions_df.head(4))\n",
    "\n",
    "print(\"File: train_label_coordinates.csv\")\n",
    "display(train_label_coordinates_df.head(10))\n",
    "\n",
    "print(\"File: train.csv\")\n",
    "display(train_df.head(4).T)\n",
    "\n",
    "print(\"File: test_series_descriptions.csv\")\n",
    "display(test_series_descriptions.head())"
   ]
  },
  {
   "cell_type": "markdown",
   "metadata": {},
   "source": [
    "This data will be used for analysis, so it's important to see how it looks to understand the sections that will appear later."
   ]
  },
  {
   "cell_type": "markdown",
   "metadata": {},
   "source": [
    "#### Submission"
   ]
  },
  {
   "cell_type": "markdown",
   "metadata": {},
   "source": [
    "We need to submit to the competition an excel file that contains the following:\n",
    "\n",
    "<style>\n",
    "    table {\n",
    "        width: 100%;\n",
    "        border-collapse: collapse;\n",
    "        margin-top: 10px;\n",
    "    }\n",
    "    th, td {\n",
    "        text-align: left;\n",
    "        padding: 8px;\n",
    "        border-bottom: 1px solid #ddd;\n",
    "    }\n",
    "    th {\n",
    "        background-color: #f2f2f2;\n",
    "        font-weight: bold;\n",
    "        color: black;\n",
    "    }\n",
    "</style>\n",
    "\n",
    "<table>\n",
    "    <thead>\n",
    "        <tr>\n",
    "            <th>Column</th>\n",
    "            <th>Description</th>\n",
    "        </tr>\n",
    "    </thead>\n",
    "    <tbody>\n",
    "        <tr>\n",
    "            <td><strong>row_id</strong></td>\n",
    "            <td>A unique identifier combining <code>study_id</code>, <code>condition</code>, and <code>level</code>, e.g., <code>12345_spinal_canal_stenosis_l3_l4</code>.</td>\n",
    "        </tr>\n",
    "        <tr>\n",
    "            <td><strong>normal_mild</strong></td>\n",
    "            <td>Prediction column for the severity level <code>Normal/Mild</code>.</td>\n",
    "        </tr>\n",
    "        <tr>\n",
    "            <td><strong>moderate</strong></td>\n",
    "            <td>Prediction column for the severity level <code>Moderate</code>.</td>\n",
    "        </tr>\n",
    "        <tr>\n",
    "            <td><strong>severe</strong></td>\n",
    "            <td>Prediction column for the severity level <code>Severe</code>.</td>\n",
    "        </tr>\n",
    "    </tbody>\n",
    "</table>"
   ]
  },
  {
   "cell_type": "markdown",
   "metadata": {},
   "source": [
    "We received an example submission file as part of the competition. Our submission must match this format:"
   ]
  },
  {
   "cell_type": "code",
   "execution_count": null,
   "metadata": {},
   "outputs": [],
   "source": [
    "sbf = pd.read_csv(cfg.SAMPLE_SUBMISSION_CSV_PATH)\n",
    "\n",
    "display(sbf.head(8))"
   ]
  },
  {
   "cell_type": "markdown",
   "metadata": {},
   "source": [
    "### Data Analysis"
   ]
  },
  {
   "cell_type": "markdown",
   "metadata": {},
   "source": [
    "#### MRI Visualization"
   ]
  },
  {
   "cell_type": "markdown",
   "metadata": {},
   "source": [
    "Radiologists' medical studies and experience play a role in identifying spinal diseases. For this spinal MRI, a radiologist would see the following as a potential area of a 'Spinal Canal Stenosis' at the **intervertebral foramen**."
   ]
  },
  {
   "cell_type": "code",
   "execution_count": null,
   "metadata": {},
   "outputs": [],
   "source": [
    "spinal_canal_stenosis_l2_l3_example_path = (\n",
    "    cfg.TRAIN_IMAGES_PATH / cfg.EXAMPLE_ID / cfg.EXAMPLE_STIR_ID / \"8.dcm\"\n",
    ")\n",
    "spinal_canal_stenosis_l2_l3_example = pydicom.dcmread(spinal_canal_stenosis_l2_l3_example_path).pixel_array\n",
    "spinal_canal_stenosis_l2_l3_example = np.flip(spinal_canal_stenosis_l2_l3_example, axis=1)\n",
    "\n",
    "plt.figure(figsize=(6, 6))\n",
    "plt.imshow(spinal_canal_stenosis_l2_l3_example, cmap='gray')\n",
    "plt.title(\"Spinal Canal Stenosis L2/L3 - Not Marked\")\n",
    "plt.show()\n",
    "\n",
    "plt.figure(figsize=(6, 6))\n",
    "plt.imshow(spinal_canal_stenosis_l2_l3_example, cmap='gray')\n",
    "plt.title(\"Spinal Canal Stenosis L2/L3 - Marked\")\n",
    "plt.plot([320.5714285715], [295.7142857143], \"rx\", linewidth=6, markersize=8)\n",
    "plt.show()"
   ]
  },
  {
   "cell_type": "markdown",
   "metadata": {},
   "source": [
    "In our case, as mentioned in the introduction, we have three different scans: Sagittal T2/STIR, Sagittal T1 and Axial T2. For now, lets focus in more detail about the meaning of Sagittal and Axial."
   ]
  },
  {
   "cell_type": "markdown",
   "metadata": {},
   "source": [
    "The term sagittal refers to an anatomical plane, which we use to describe the location of structures or the direction of movements.   \n",
    "The Sagittal plane divides the body into right and left sections, perpendicular to the axial plane ( will be explained later ). This is an example of how a Sagittal plane may look:\n",
    "\n",
    "<img src=\"notebook images/sagitalplane.jpg\" width=\"400px\" height=\"400px\">\n",
    "<h6>Healthline. (n.d.). *Sagittal Plane*. Retrieved from https://www.healthline.com/health/body-planes#sagittal-plane\n",
    "</h6>\n",
    "\n",
    "In the picture, it looks like the plane starts from the middle, but in practice, the Sagittal plane in MRI scans are typically taken from left to right to create the slices of each part along the plane. Radiologists using software to observe the stack will see the following data"
   ]
  },
  {
   "cell_type": "code",
   "execution_count": null,
   "metadata": {},
   "outputs": [],
   "source": [
    "plot_dicom_series(cfg.TRAIN_IMAGES_PATH / cfg.EXAMPLE_ID / cfg.EXAMPLE_SAGITTAL_T2_STIR_ID, cfg.THREEDIM_MRI_SHAPE)"
   ]
  },
  {
   "cell_type": "markdown",
   "metadata": {},
   "source": [
    "The term Axial (or Transverse) also refers to an anatomical plane. The Axial plane divides the body into superior and inferior sections horizontally, perpendicular to the Sagittal plane.  \n",
    "This is an example of how a Sagittal plane may look:\n",
    "\n",
    "<img src=\"notebook images/axialplane.jpg\" width=\"400px\" height=\"400px\">\n",
    "<h6>Healthline. (n.d.). *Transverse Plane*. Retrieved from https://www.healthline.com/health/body-planes#sagittal-plane\n",
    "</h6>\n",
    "\n",
    "While the plane inside the picture is in the middle, the Axial plane in MRI scans is typically taken from top to bottom to create the slices of each part along the plane. Radiologists using software to observe the stack will see the following data."
   ]
  },
  {
   "cell_type": "code",
   "execution_count": null,
   "metadata": {},
   "outputs": [],
   "source": [
    "plot_dicom_series(cfg.TRAIN_IMAGES_PATH / cfg.EXAMPLE_ID / cfg.EXAMPLE_AXIAL_T2_ID, cfg.THREEDIM_MRI_SHAPE)"
   ]
  },
  {
   "cell_type": "markdown",
   "metadata": {},
   "source": [
    "We are not going to discuss the MRI machine parameters T1 or T2/STIR in detail; those are outside the scope of our project. You can read about them in the link above. \n",
    "\n",
    "However, we're going to show their effect on MRI scans.\n",
    "\n",
    "\n",
    "<img src=\"notebook images/t1t2spine.jpg\" width=\"500px\" height=\"450px\" style=\"display: block; margin-right: auto;\">\n",
    "<h6>Case Western Reserve University School of Medicine. (n.d.). *MRI Basics: T1 vs. T2-weighted Images*. Retrieved from https://case.edu/med/neurology/NR/MRI%20Basics.htm</h6>\n",
    "\n",
    "As we can see, the T1 image brightens the fat in the body.\n",
    "The T2 image brightens fluid and pathology in the body."
   ]
  },
  {
   "cell_type": "markdown",
   "metadata": {},
   "source": [
    "#### Spine Visualization"
   ]
  },
  {
   "cell_type": "markdown",
   "metadata": {},
   "source": [
    "We need to learn more about the spine to understand what to look for in each MRI scan.\n",
    "\n",
    "<!--Sharpenning convolution-->\n",
    "<svg style=\"display: none;\">\n",
    "    <defs>\n",
    "        <filter id=\"sharpy\">\n",
    "            <feConvolveMatrix order=\"3\" kernelMatrix=\"0 -1 0 -1 5 -1 0 -1 0\"/>\n",
    "        </filter>\n",
    "    </defs>\n",
    "</svg>\n",
    "\n",
    "This is the spine:\n",
    "<img src=\"notebook images/spineimage.jpg\" width=\"500px\" height=\"400px\" style=\"display: block; margin-right: auto;\">\n",
    "<h6>Herman, A. (2018). Kinematic Analysis of Spinal Cord Injury Animals Treated with a Neurotrophin-Infused Scaffold and Body Weight Supported Treadmill Training. [Figure 2]. 10.13140/RG.2.2.23761.58725.</h6>\n",
    "\n",
    "A disc separates each vertebra. We categorize the different areas in the spine by names, from top to bottom: cervical, Thoracic, Lumbar, and Sacral. We usually shorten the name to the first letter and the vertebra number, for example, S1 (Sacral).\n",
    "\n",
    "In our analysis, we are only interested in the Lumbar and Sacral areas, so we will crop the image to show only the lower spine:\n",
    "<img src=\"notebook images/spineimage_croped.png\" width=\"500px\" height=\"240px\" style=\"filter: url(#sharpy); display: block; margin-right: auto;\">\n",
    "\n",
    "\n",
    "**The intervertebral foramen:**\n",
    "The intervertebral foramen is an oval-shaped opening formed between the pedicles of two adjacent vertebrae of the vertebral column.\n",
    "\n",
    "The pedicles of each vertebra bear small indentations on their superior and inferior aspects, called the superior and inferior vertebral notches, respectively. Between two articulating vertebrae, the superior vertebral notch of the vertebra below and the inferior vertebral notch of the vertebra above form the majority of the boundary of the intervertebral foramen. Parts of the posterior aspects of the vertebral bodies and intervertebral discs, as well as the capsule of the zygapophyseal joints, also contribute to forming the boundaries of the intervertebral foramina. \n",
    "\n",
    "These foramina provide passageways for spinal nerves to carry information to and from the spinal cord.\n",
    "\n",
    "**The intervertebral disc:**\n",
    "The intervertebral disc is essential for the normal functioning of the spine. It is a cushion of fibrocartilage and the principal joint between two vertebrae in the spinal column. There are 23 discs in the human spine: 6 in the cervical region (neck), 12 in the thoracic region (middle back), and 5 in the lumbar region (lower back).  \n",
    "\n",
    "The intervertebral discs allow the spine to be flexible without sacrificing much strength. They also provide a shock-absorbing effect within the spine and prevent the vertebrae from grinding together. They consist of three major components: the inner, nucleus pulposus, the outer, annulus, and the cartilaginous endplates that anchor the discs to adjacent vertebrae.\n",
    "\n",
    "<img src=\"notebook images/spinous.jpg\" width=\"500px\" height=\"400px\" style=\"filter: url(#sharpy); display: block; margin-right: auto;\">\n",
    "<h6>MedlinePlus. (n.d.). Intervertebral disk anatomy. Retrieved from https://medlineplus.gov/ency/imagepages/19469.htm</h6>"
   ]
  },
  {
   "cell_type": "markdown",
   "metadata": {},
   "source": [
    "#### Disease Visualization"
   ]
  },
  {
   "cell_type": "markdown",
   "metadata": {},
   "source": [
    "Now, we are going to discuss each disease effect on the spine:\n",
    "\n",
    "1. **Left\\Right Neural Foraminal Narrowing:**\n",
    "Neural foraminal stenosis, or neural foraminal narrowing, is a type of spinal stenosis. \n",
    "It occurs when the small openings between the bones in the spine, called the neural foramina, narrow or tighten.\n",
    "The nerve roots that exit the spinal column through the neural foramina may become compressed, leading to pain, numbness, or weakness.\n",
    "For some people, the condition doesn’t cause symptoms or require treatment. However, severe cases of neural foraminal stenosis can cause paralysis.\n",
    "When both sides of the foraminal canal narrow, it’s referred to as bilateral neural foraminal stenosis.\n",
    "<img src=\"notebook images/Bilateral-Foraminal-Stenosis.png\" width=\"500px\" height=\"400px\" style=\"filter: url(#sharpy); display: block; margin-right: auto;\">\n",
    "<h6>Bonati Spine Institute. (n.d.). *Bilateral Foraminal Stenosis*. Retrieved from https://www.bonati.com/conditions/foraminal-stenosis/bilateral-foraminal-stenosis/\n",
    "</h6>\n",
    "\n",
    "2. **Left\\Right Subarticular Stenosis:**\n",
    "Subarticular Stenosis (aka Lateral Recess Stenosis) is the narrowing of the space within the spinal canal located toward the sides. This passageway for nerves is close to the spinal nerve root, called the lateral recess, or Lee’s entrance.\n",
    "As this type of spinal stenosis worsens, the nerve structures in the lateral recess have less and less clear space around them. Nerves may come in contact with bone, putting pressure on disc material or other tissue, which can cause pain and other symptoms.\n",
    "<img src=\"notebook images/Lateral-Recess-Stenosis.jpg\" width=\"500px\" height=\"400px\" style=\"filter: url(#sharpy); display: block; margin-right: auto;\">\n",
    "<h6>SpineInfo. (n.d.). Lateral Recess Stenosis: Anatomy, Causes, Symptoms, Diagnosis, and Treatment. Retrieved from https://www.spineinfo.com/conditions/lateral-recess-stenosis-anatomy-causes-symptoms-diagnosis-and-treatment/</h6>\n",
    "\n",
    "3. **Spinal Canal Stenosis**\n",
    "Spinal stenosis is narrowing one or more spaces within the spinal canal. \n",
    "The spinal canal is the tunnel that runs through each vertebra in the spine. It contains the spinal cord. Less space within the spinal canal cramps the spinal cord and the nerves that branch off it (nerve roots).\n",
    "A tightened space can cause the spinal cord or nerves to become irritated, compressed, or pinched.\n",
    "<img src=\"notebook images/Canal Stenosis.jpg\" width=\"600px\" height=\"350px\" style=\"filter: url(#sharpy); display: block; margin-right: auto;\">\n",
    "<h6>Spectrum Healthcare. (n.d.). Lumbar Stenosis. Retrieved from https://www.spectrumhealthcare.com.au/blog/?post=lumbar-stenosis</h6>"
   ]
  },
  {
   "cell_type": "markdown",
   "metadata": {},
   "source": [
    "#### Statistical Analysis"
   ]
  },
  {
   "cell_type": "markdown",
   "metadata": {},
   "source": [
    "Before training our model, we must understand the data we are working with. We will do that by gathering statistical information about our data, such as:\n",
    "1. The number of cases in the dataset.\n",
    "2. How the disease looks\n",
    "3. Many data distributions.\n",
    "4. The mean and variance of the anchor points of the conditions visible in the MRI images.\n",
    "5. The mean and variance of the disk levels in which each condition is visible.\n",
    "\n",
    "By acquiring this information, we can better understand the difficulties in the data and devise a way to overcome them before experimenting with training a model.\n",
    "\n",
    "We can go ahead the retrieve these statistics using the [pandas](https://pandas.pydata.org/docs/user_guide/index.html) Python library."
   ]
  },
  {
   "cell_type": "code",
   "execution_count": null,
   "metadata": {},
   "outputs": [],
   "source": [
    "# 1. Number of unique patients.\n",
    "print(f\"Number of unique patients: {train_df['study_id'].nunique()}\")"
   ]
  },
  {
   "cell_type": "markdown",
   "metadata": {},
   "source": [
    "The number of unique patients ensures **data validity** by preventing duplicate bias and maintaining statistical integrity."
   ]
  },
  {
   "cell_type": "markdown",
   "metadata": {},
   "source": [
    "We want to see how the MRI dicom file looks visually.  \n",
    "The following is an example of an MRI scan of the sagittal, axial T2, and sagittal T2/STIR."
   ]
  },
  {
   "cell_type": "code",
   "execution_count": null,
   "metadata": {},
   "outputs": [],
   "source": [
    "# 2. Disease data\n",
    "\n",
    "plot_dicom_series(cfg.TRAIN_IMAGES_PATH / cfg.EXAMPLE_ID / cfg.EXAMPLE_SAGITTAL_T1_ID, \n",
    "                  cfg.THREEDIM_MRI_SHAPE, plot_title='Example Sagittal T1')\n",
    "plot_dicom_series(cfg.TRAIN_IMAGES_PATH / cfg.EXAMPLE_ID / cfg.EXAMPLE_AXIAL_T2_ID, \n",
    "                  cfg.THREEDIM_MRI_SHAPE, plot_title='Example Axial T2')\n",
    "plot_dicom_series(cfg.TRAIN_IMAGES_PATH / cfg.EXAMPLE_ID / cfg.EXAMPLE_SAGITTAL_T2_STIR_ID, \n",
    "                  cfg.THREEDIM_MRI_SHAPE, plot_title='Example Sagittal T2/STIR')"
   ]
  },
  {
   "cell_type": "code",
   "execution_count": null,
   "metadata": {},
   "outputs": [],
   "source": [
    "# 3. Data distributions.\n",
    "\n",
    "color_mapping = {\n",
    "    \"Normal/Mild\": \"#1f77b4\",  # Blue\n",
    "    \"Moderate\": \"#ff7f0e\",     # Orange\n",
    "    \"Severe\": \"#2ca02c\"        # Green\n",
    "}\n",
    "desired_order = [\"Normal/Mild\", \"Moderate\", \"Severe\"]\n",
    "\n",
    "figure, axis = plt.subplots(1,3, figsize=(18,5)) \n",
    "for idx, condition_family in enumerate(['foraminal', 'subarticular', 'canal']):\n",
    "    conditions = [condition for condition in train_df.columns if condition_family in condition]\n",
    "    train_condition_family_df = train_df[conditions]\n",
    "    value_counts_df = train_condition_family_df.apply(lambda col: col.value_counts()).T\n",
    "    value_counts_df.rename(mapper=lambda x: x.replace(f'{condition_family}_', ''), axis=0, inplace=True)\n",
    "    value_counts_df = value_counts_df[desired_order]\n",
    "\n",
    "    # Apply the color mapping\n",
    "    colors = [color_mapping[value] for value in value_counts_df.columns]\n",
    "    value_counts_df.plot(kind='bar', stacked=True, ax=axis[idx], color=colors)\n",
    "\n",
    "    axis[idx].set_title(f'{condition_family} distribution', fontsize=18)\n",
    "    axis[idx].tick_params(axis='x', which='major', labelsize=10, rotation=90)\n",
    "    axis[idx].tick_params(axis='y', which='major', labelsize=10, rotation=45)\n",
    "\n",
    "figure.text(0.085, 0.5, 'Frequency', va='center', rotation='vertical', fontsize=16)\n",
    "plt.show()"
   ]
  },
  {
   "cell_type": "markdown",
   "metadata": {},
   "source": [
    "The dataset in question contains almost 2000 cases (1975, to be exact). As a medical dataset, most cases fall under the **Normal/Mild** severity category, with fewer cases classified as **Moderate** severity and even fewer as **Severe** severity. This distribution is particularly noticeable in the **canal stenosis** category, where most cases are of normal/mild severity, with only a few classified as severe. It is crucial to account for this imbalance when training a model, as it may result in the model being biased toward predicting the Normal/Mild class more frequently than the Severe class.\n",
    "\n",
    "Overall, the dataset comprises **25 distinct classes**."
   ]
  },
  {
   "cell_type": "code",
   "execution_count": null,
   "metadata": {},
   "outputs": [],
   "source": [
    "# 4. The mean and variance of the anchor points of the conditions.\n",
    "\n",
    "# Group by condition and level, and calculate mean and variance of x and y coordinates\n",
    "mean_values = train_label_coordinates_df.groupby(['condition', 'level'])[['x', 'y']].mean().reset_index()\n",
    "variance_values = train_label_coordinates_df.groupby(['condition', 'level'])[['x', 'y']].var().reset_index()\n",
    "\n",
    "# Renaming the columns for better readability\n",
    "mean_values.columns = ['condition', 'level', 'mean_x', 'mean_y']\n",
    "variance_values.columns = ['condition', 'level', 'variance_x', 'variance_y']\n",
    "unmarked_correlation = np.corrcoef(np.array(train_label_coordinates_df['x']), np.array(train_label_coordinates_df['y']))[0][1]\n",
    "\n",
    "# Merging the mean and variance data into one dataframe for better presentation\n",
    "result_df = pd.merge(mean_values, variance_values, on=['condition', 'level'])\n",
    "\n",
    "# Creating separate plots for each condition (disease)\n",
    "for condition in result_df['condition'].unique():\n",
    "    condition_data = result_df[result_df['condition'] == condition]\n",
    "    \n",
    "    # Create a new figure with 2 subplots side by side\n",
    "    fig, axes = plt.subplots(1, 2, figsize=(12, 6))\n",
    "    \n",
    "    # Plot on the first subplot (Mean X with Variance X)\n",
    "    axes[0].errorbar(condition_data['level'], condition_data['mean_x'], \n",
    "                     yerr=condition_data['variance_x']**0.5, fmt='o', color='blue', capsize=5, label='Mean X')\n",
    "    axes[0].set_title(f'Mean and Variance of X Coordinates for {condition}')\n",
    "    axes[0].set_xlabel('Level')\n",
    "    axes[0].set_ylabel('X Coordinate Values')\n",
    "    axes[0].legend()\n",
    "    \n",
    "    # Plot on the second subplot (Mean Y with Variance Y)\n",
    "    axes[1].errorbar(condition_data['level'], condition_data['mean_y'], \n",
    "                     yerr=condition_data['variance_y']**0.5, fmt='o', color='green', capsize=5, label='Mean Y')\n",
    "    axes[1].set_title(f'Mean and Variance of Y Coordinates for {condition}')\n",
    "    axes[1].set_xlabel('Level')\n",
    "    axes[1].set_ylabel('Y Coordinate Values')\n",
    "    axes[1].legend()\n",
    "    \n",
    "    # Adjust layout to prevent overlapping\n",
    "    plt.tight_layout()\n",
    "    \n",
    "    # Show the plot\n",
    "    plt.show()\n"
   ]
  },
  {
   "cell_type": "markdown",
   "metadata": {},
   "source": [
    "The **mean** and **variance** of anchor points help analyze the spatial distribution of anatomical landmarks for each **condition and level**. The **mean** provides the central tendency, while the **variance** shows consistency or dispersion. This helps:  \n",
    "\n",
    "- Identify **pattern differences** between conditions.  \n",
    "- Assess **landmark stability** with error bars.  \n",
    "- Detect **correlation** between x and y shifts.  \n",
    "- Ensure **annotation consistency** and data quality."
   ]
  },
  {
   "cell_type": "code",
   "execution_count": null,
   "metadata": {},
   "outputs": [],
   "source": [
    "# 5. The mean and variance of the disk levels in which each condition is visible.\n",
    "\n",
    "non_normal_df = []\n",
    "\n",
    "# Iterate through severity columns and find non \"Normal/Mild\" entries\n",
    "severity_columns = train_df.columns[1:]  # All severity columns except 'study_id'\n",
    "\n",
    "for col in severity_columns:\n",
    "    # Extract the condition by removing the last two parts (which correspond to the level)\n",
    "    condition_parts = col.split('_')\n",
    "    condition = '_'.join(condition_parts[:-2])  # Join all parts except the last two (which are levels)\n",
    "    condition = condition.replace('_', ' ')\n",
    "    \n",
    "    # Extract the level in the format `l1_l2`, which matches `filtered_df`\n",
    "    level = condition_parts[-2].lower() + '_' + condition_parts[-1].lower()\n",
    "    \n",
    "    for index, row in train_df.iterrows():\n",
    "        if row[col] != 'Normal/Mild':  # If the severity is not 'Normal/Mild'\n",
    "            non_normal_df.append({'study_id': row['study_id'], 'condition': condition, 'level': level, 'severity': row[col]})\n",
    "\n",
    "\n",
    "non_normal_df = pd.DataFrame(non_normal_df)\n",
    "non_normal_df['condition'] = non_normal_df['condition'].str.lower()\n",
    "non_normal_df['level'] = non_normal_df['level'].str.lower()\n",
    "\n",
    "train_label_coordinates_df['condition'] = train_label_coordinates_df['condition'].str.lower()\n",
    "train_label_coordinates_df['level'] = train_label_coordinates_df['level'].str.lower()\n",
    "train_label_coordinates_df['level'] = train_label_coordinates_df['level'].str.replace('/', '_')\n",
    "\n",
    "merged_non_normal_df = pd.merge(\n",
    "    non_normal_df,\n",
    "    train_label_coordinates_df[['study_id', 'condition', 'level', 'instance_number', 'x', 'y']],\n",
    "    on=['study_id', 'condition', 'level'],\n",
    "    how='left'  # This ensures we only bring over the matching rows\n",
    ")\n",
    "\n",
    "\n",
    "merged_non_normal_df = merged_non_normal_df.dropna(subset=['instance_number'])\n",
    "merged_non_normal_df['instance_number'] = merged_non_normal_df['instance_number'].astype(int)\n",
    "\n",
    "# Calculate mean and variance\n",
    "mean_values = merged_non_normal_df.groupby(['condition', 'level'])[['x', 'y']].mean().reset_index()\n",
    "variance_values = merged_non_normal_df.groupby(['condition', 'level'])[['x', 'y']].var().reset_index()\n",
    "marked_correlation = np.corrcoef(np.array(merged_non_normal_df['x']), np.array(merged_non_normal_df['y']))[0][1]\n",
    "\n",
    "# Renaming the columns for better readability\n",
    "mean_values.columns = ['condition', 'level', 'mean_x', 'mean_y']\n",
    "variance_values.columns = ['condition', 'level', 'variance_x', 'variance_y']\n",
    "\n",
    "# Merging the mean and variance data into one dataframe for better presentation\n",
    "result_df = pd.merge(mean_values, variance_values, on=['condition', 'level'])\n",
    "\n",
    "# Creating separate plots for each condition that doesn't have 'Normal/Mild'\n",
    "for condition in result_df['condition'].unique():\n",
    "    condition_data = result_df[result_df['condition'] == condition]\n",
    "    \n",
    "    # Create a new figure for each condition\n",
    "    plt.figure(figsize=(10, 6))\n",
    "    \n",
    "    # Plot the mean of X coordinates as dots without lines\n",
    "    plt.errorbar(condition_data['level'], condition_data['mean_x'], \n",
    "                 yerr=condition_data['variance_x']**0.5, fmt='o', color='blue', capsize=5, label='Mean X')\n",
    "    \n",
    "    # Plot the mean of Y coordinates as dots without lines\n",
    "    plt.errorbar(condition_data['level'], condition_data['mean_y'], \n",
    "                 yerr=condition_data['variance_y']**0.5, fmt='o', color='green', capsize=5, label='Mean Y')\n",
    "    \n",
    "    # Label for X variance (error bars)\n",
    "    plt.errorbar(condition_data['level'], condition_data['mean_x'], \n",
    "                 yerr=condition_data['variance_x']**0.5, fmt='none', color='blue', capsize=5, label='Variance X')\n",
    "    \n",
    "    # Label for Y variance (error bars)\n",
    "    plt.errorbar(condition_data['level'], condition_data['mean_y'], \n",
    "                 yerr=condition_data['variance_y']**0.5, fmt='none', color='green', capsize=5, label='Variance Y')\n",
    "    \n",
    "    # Add labels, title, and legend\n",
    "    plt.title(f'Mean and Variance of X and Y Coordinates for {condition}')\n",
    "    plt.xlabel('Level')\n",
    "    plt.ylabel('Coordinate Values (X and Y)')\n",
    "    plt.xticks(rotation=45, ha='right')\n",
    "    plt.legend()\n",
    "    \n",
    "    # Show plot for the current condition\n",
    "    plt.tight_layout()\n",
    "    plt.show()"
   ]
  },
  {
   "cell_type": "markdown",
   "metadata": {},
   "source": [
    "As we can see, there are a couple of observations:\n",
    "1. The data variance for the x and y overlap more when each condition is visible.\n",
    "2. The correlation between x and y coordinates is stronger in cases with visible disease than those without. This suggests that the presence of disease introduces a more consistent and predictable relationship between these coordinates, possibly due to anatomical changes associated with the disease."
   ]
  },
  {
   "cell_type": "code",
   "execution_count": null,
   "metadata": {},
   "outputs": [],
   "source": [
    "print(f\"The correlation when there are non visable diseases in the data: {unmarked_correlation:.3}\")\n",
    "print(f\"The correlation when there are only visable diseases in the data: {marked_correlation:.3}\")"
   ]
  },
  {
   "cell_type": "markdown",
   "metadata": {},
   "source": [
    "The reasons could be:\n",
    "- With visible disease: The stronger correlation (0.789) may indicate that in the presence of disease, the anatomical changes in the area vertebrae lead to a more predictable relationship between x and y. This could be due to physical narrowing or other consistent patterns the disease introduces.\n",
    "\n",
    "- Without visible disease: The lower correlation (0.636) might suggest that in the absence of significant disease, the variability in the anatomy is greater, leading to a less predictable relationship between x and y. The structures are perhaps more flexible or variable when no significant disease-related constraint exists."
   ]
  },
  {
   "cell_type": "markdown",
   "metadata": {},
   "source": [
    "Back to the observations:\n",
    "\n",
    "3. We have a high variance, which means the spread of the x and y marked locations is high."
   ]
  },
  {
   "cell_type": "code",
   "execution_count": null,
   "metadata": {},
   "outputs": [],
   "source": [
    "# Get the unique conditions from the data\n",
    "conditions = merged_non_normal_df['condition'].unique()\n",
    "\n",
    "# Create a plot for each condition\n",
    "for condition in conditions:\n",
    "    # Filter data by condition\n",
    "    train_condition_df = train_label_coordinates_df[train_label_coordinates_df['condition'] == condition]\n",
    "    \n",
    "    # Create figure with two subplots (one for x coordinates and one for y coordinates)\n",
    "    fig, ax = plt.subplots(figsize=(6, 6))\n",
    "    \n",
    "    # Plot for X coordinates\n",
    "    ax.scatter(train_condition_df['x'], train_condition_df['y'], color='red', alpha=0.5, label='Observation')\n",
    "    ax.set_title(f'Spread for {condition}')\n",
    "    ax.set_xlabel('X Coordinates')\n",
    "    ax.set_ylabel('Y Coordinates')\n",
    "    ax.legend()\n",
    "\n",
    "    # Adjust layout and show the plot\n",
    "    plt.tight_layout()\n",
    "    plt.show()"
   ]
  },
  {
   "cell_type": "markdown",
   "metadata": {},
   "source": [
    "This spread in the coordinates represents the unique anatomical variations among individuals. Such variations could be due to typical differences in body structure, abnormalities, deformities, or degenerative changes. The diversity in the dataset could pose challenges in accurately identifying conditions such as spinal canal stenosis and neural foraminal narrowing, as the subtle variations in geometry between normal and pathological conditions can overlap.\n",
    "It may also be valuable to consider which features contribute most to this spread and whether certain variables (such as specific spatial coordinates or vertebrae positions) consistently correlate with the pathologies. Identifying key features could reduce sensitivity to noise in the data caused by natural anatomical variations.\n",
    "Also, we must account for noise in the data that can cause higher variance."
   ]
  },
  {
   "cell_type": "code",
   "execution_count": null,
   "metadata": {},
   "outputs": [],
   "source": [
    "# Create a local copy to avoid modifying the original data\n",
    "train_df_local = train_df.copy()\n",
    "\n",
    "# Select columns 1 to 25 as severity columns\n",
    "severity_columns = train_df.columns[1:26]\n",
    "\n",
    "# Apply encoding to the severity columns on the local copy\n",
    "severity_encoding = {\n",
    "    'Normal/Mild': 1,\n",
    "    'Moderate': 2,\n",
    "    'Severe': 3\n",
    "}\n",
    "\n",
    "train_df_local[severity_columns] = train_df_local[severity_columns].replace(severity_encoding)\n",
    "\n",
    "# Calculate the Pearson correlation matrix\n",
    "correlation_matrix_local = train_df_local[severity_columns].corr(method='pearson')\n",
    "\n",
    "# Plotting the correlation matrix\n",
    "plt.figure(figsize=(12, 10))\n",
    "sns.heatmap(correlation_matrix_local, annot=True, cmap='coolwarm', fmt='.2f', linewidths=0.5)\n",
    "plt.tick_params(left=False, bottom=False)\n",
    "plt.title('Pearson Correlation Matrix for Spine Conditions', size=18)\n",
    "\n",
    "plt.show()"
   ]
  },
  {
   "cell_type": "markdown",
   "metadata": {},
   "source": [
    "This analysis provides valuable insights into the progression and clustering of spine diseases, particularly focusing on conditions such as spinal canal stenosis, neural foraminal narrowing, and subarticular stenosis.\n",
    "\n",
    "1. **Strong Correlations Between Adjacent Vertebral Levels**\n",
    "A key observation from the analysis is that adjacent vertebral levels exhibit stronger correlations in terms of disease severity. For instance, spinal canal stenosis at L2/L3 shows a moderate to strong correlation (0.46) with stenosis at L3/L4. This pattern suggests that when stenosis affects one spinal level, there is a notable likelihood of its presence at the adjacent level. This could indicate a common degenerative process affecting neighboring regions of the spine due to similar biomechanical or anatomical stressors.\n",
    "\n",
    "2. **Weaker Correlations Across Distant Levels**\n",
    "As the analysis moves across non-adjacent spinal levels, the correlation between conditions weakens significantly. For example, the correlation between spinal canal stenosis at L1/L2 and L5/S1 is notably low (0.05). This suggests that the presence or severity of conditions at one end of the spine may have little direct impact on the distant levels. This may reflect the localized nature of many degenerative processes, where disease progression is confined to specific regions unless systemic factors are at play.\n",
    "\n",
    "3. **Moderate Correlations within Neural Foraminal Narrowing**\n",
    "Neural foraminal narrowing exhibits moderate correlations both within and across vertebral levels. For example, left and right neural foraminal narrowing at the same level tend to be moderately correlated, indicating that the condition may often affect both sides symmetrically. Moreover, there are moderate correlations between foraminal narrowing and spinal canal stenosis, particularly at levels like L3/L4. This relationship suggests that as spinal canal stenosis progresses, foraminal narrowing may also worsen, which can further exacerbate nerve compression and clinical symptoms.\n",
    "\n",
    "4. **High Correlations in Subarticular Stenosis Between Left and Right Sides**\n",
    "Subarticular stenosis demonstrates strong correlations between left and right sides at the same spinal levels. This is particularly evident in levels such as L3/L4 and L4/L5, where the condition seems to manifest symmetrically. This symmetry is an important observation as it may guide both diagnostic approaches and surgical interventions, ensuring that clinicians address bilateral stenosis even when symptoms may present more prominently on one side."
   ]
  },
  {
   "cell_type": "markdown",
   "metadata": {},
   "source": [
    "We want to examine our MRI dicom image data.\n",
    "Let us start by looking at the following:\n",
    "1. Relevant dicom meta-data, and meta-data anlysis\n",
    "2. The heatmap of the image width and height for each MRI scan.\n",
    "3. The histogram of the image depth for each MRI scan.\n",
    "4. Exploration for each disease in the data"
   ]
  },
  {
   "cell_type": "markdown",
   "metadata": {},
   "source": [
    "First, we need to load the dicom metadata and the number of unique slices for each scan.\n",
    "Dicom files have metadata attached to them. Metadata is important for determining the condition of an MRI image.\n",
    "The metadata of a dicom file can vary; some files may have more metadata, and others may have less.\n",
    "\n",
    "We want to analyze the number of slices and images taken for one MRI scan. This is the depth of the MRI image, which is, as we explained before, a 3D image.\n",
    "Knowing this will help us study the MRI image data ( as will be seen later )"
   ]
  },
  {
   "cell_type": "code",
   "execution_count": null,
   "metadata": {},
   "outputs": [],
   "source": [
    "# Loading dicom metadata for each scan\n",
    "def process_dicom_file(dicom_file_path: str) -> tuple[str, str]:\n",
    "    try:\n",
    "        # Load DICOM file with metadata only, without pixel data\n",
    "        dicom_data = pydicom.dcmread(dicom_file_path, stop_before_pixels=True)\n",
    "\n",
    "        # Get the series description (or use 'Unknown' if not available)\n",
    "        scan_type = dicom_data.SeriesDescription if hasattr(dicom_data, 'SeriesDescription') else None\n",
    "        \n",
    "        # Skip if the scan type is None or empty\n",
    "        if scan_type and scan_type.strip():\n",
    "            return scan_type, dicom_data  # Return the scan type and the dicom metadata itself\n",
    "        else:\n",
    "            return None, dicom_file_path  # Return None for empty scan type\n",
    "    except Exception as e:\n",
    "        # Return error state, can log error details\n",
    "        return 'Error', dicom_file_path\n",
    "\n",
    "def load_dicom_metadata_by_scan_type(base_dir: str, max_workers: int) -> Dict[str, List[pydicom.dataset.FileDataset]]:\n",
    "    dicom_metadata = {}\n",
    "    dicom_files = []\n",
    "\n",
    "    # Count the total number of DICOM files\n",
    "    for root, dirs, files in os.walk(base_dir):\n",
    "        for file in files:\n",
    "            if file.endswith(\".dcm\"):\n",
    "                dicom_files.append(os.path.join(root, file))\n",
    "\n",
    "    total_files = len(dicom_files)\n",
    "    \n",
    "    # Progress bar using tqdm\n",
    "    with tqdm(total=total_files, desc=\"Processing DICOM files\") as pbar:\n",
    "        # Use ThreadPoolExecutor for parallel processing\n",
    "        with ThreadPoolExecutor(max_workers=max_workers) as executor:\n",
    "            futures = [executor.submit(process_dicom_file, file_path) for file_path in dicom_files]\n",
    "\n",
    "            # Collect results as they complete\n",
    "            for future in as_completed(futures):\n",
    "                try:\n",
    "                    scan_type, dicom_data = future.result()\n",
    "                    if scan_type and scan_type != 'Error':  # Skip if scan_type is None\n",
    "                        if scan_type not in dicom_metadata:\n",
    "                            dicom_metadata[scan_type] = []\n",
    "                        dicom_metadata[scan_type].append(dicom_data)  # Store the dicom_data itself\n",
    "                except Exception as exc:\n",
    "                    print(f\"Exception during processing: {exc}\")\n",
    "                finally:\n",
    "                    pbar.update(1)  # Update the progress bar\n",
    "\n",
    "    return dicom_metadata\n",
    "\n",
    "# Counting Dicom stacks for each scan\n",
    "def count_dicom_files(folder_path: str) -> Tuple[str, int]:\n",
    "    try:\n",
    "        # Find the first DICOM file in the folder\n",
    "        for file in os.listdir(folder_path):\n",
    "            if file.endswith(\".dcm\"):\n",
    "                dicom_file_path = os.path.join(folder_path, file)\n",
    "                dicom_data = pydicom.dcmread(dicom_file_path, stop_before_pixels=True)\n",
    "\n",
    "                # Get the series description (scan type) from the DICOM file\n",
    "                scan_type = dicom_data.SeriesDescription if hasattr(dicom_data, 'SeriesDescription') and dicom_data.SeriesDescription.strip() else None\n",
    "                \n",
    "                # Skip if the scan type is empty\n",
    "                if not scan_type:\n",
    "                    return None, 0\n",
    "\n",
    "                # Count the number of DICOM files in the folder\n",
    "                num_files = len([f for f in os.listdir(folder_path) if f.endswith(\".dcm\")])\n",
    "\n",
    "                return scan_type, num_files\n",
    "\n",
    "        # If no DICOM file is found\n",
    "        return None, 0\n",
    "    except Exception as e:\n",
    "        print(f\"Error processing folder {folder_path}: {e}\")\n",
    "        return None, 0\n",
    "\n",
    "def scan_dicom_by_scan_type(base_dir: str, max_workers: int) -> defaultdict[str, set]:\n",
    "    dicom_count = defaultdict(set)\n",
    "\n",
    "    # Traverse all folders (PatientID -> SeriesInstanceUID -> DICOM files)\n",
    "    series_folders = []\n",
    "    for root, dirs, files in os.walk(base_dir):\n",
    "        if any(file.endswith(\".dcm\") for file in files):\n",
    "            series_folders.append(root)\n",
    "\n",
    "    total_folders = len(series_folders)\n",
    "\n",
    "    with tqdm(total=total_folders, desc=\"Processing DICOM folders\") as pbar:\n",
    "        # Use ThreadPoolExecutor for parallel processing\n",
    "        with ThreadPoolExecutor(max_workers=max_workers) as executor:\n",
    "            futures = [executor.submit(count_dicom_files, folder) for folder in series_folders]\n",
    "\n",
    "            # Collect results as they complete\n",
    "            for future in as_completed(futures):\n",
    "                try:\n",
    "                    scan_type, num_files = future.result()\n",
    "                    if scan_type and num_files > 0:  # Valid scan type and file count\n",
    "                        dicom_count[scan_type].add(num_files)  # Add file count to the set\n",
    "                except Exception as exc:\n",
    "                    print(f\"Exception during processing: {exc}\")\n",
    "                finally:\n",
    "                    pbar.update(1)  # Update the progress bar\n",
    "\n",
    "    return dicom_count\n",
    "\n",
    "\n",
    "dicom_metadata = load_dicom_metadata_by_scan_type(cfg.TRAIN_IMAGES_PATH, 6)\n",
    "dicom_count = scan_dicom_by_scan_type(cfg.TRAIN_IMAGES_PATH, 6)"
   ]
  },
  {
   "cell_type": "markdown",
   "metadata": {},
   "source": [
    "Now, let us analyze the dicom metadata.\n",
    "The data we received most of the time looks similar to this example:"
   ]
  },
  {
   "cell_type": "code",
   "execution_count": null,
   "metadata": {},
   "outputs": [],
   "source": [
    "print(\"T1 scan metadata: \")\n",
    "print(dicom_metadata[\"T1\"][0])\n",
    "print()\n",
    "print(\"T2 scan metadata: \")\n",
    "print(dicom_metadata[\"T2\"][0])\n",
    "print()\n",
    "print(\"STIR scan metadata: \")\n",
    "print(dicom_metadata[\"STIR\"][0])"
   ]
  },
  {
   "cell_type": "markdown",
   "metadata": {},
   "source": [
    "As we can see, there is important information here.\n",
    "The data in the metadata we want to focus on:\n",
    "1. Instance Number ( which slice we are using ) \n",
    "2. Rows and Columns ( height and width )\n",
    "3. Pixel Spacing\n",
    "4. Series Description ( scan type ), Patient ID, and UID of the Series Instance\n",
    "\n",
    "Using this data, we can draw more information from the images we can use when needed.\n",
    "Using the Rows and Columns, we can figure out which pixel size our algorithm needs while minimizing the interpolation or padding of images, which is costly and ruins the quality.\n",
    "The pixel spacing will help us adjust our algorithm to handle such images.\n",
    "The Series Description, Patient ID, and UID of the Series Instance can help us organize the data for usage. "
   ]
  },
  {
   "cell_type": "code",
   "execution_count": null,
   "metadata": {},
   "outputs": [],
   "source": [
    "# 2. The heatmap of the image width and height for each MRI scan.\n",
    "\n",
    "def create_heatmaps_for_width_and_height(dicom_metadata) -> None:\n",
    "    scan_type_labels = list(dicom_metadata.keys())\n",
    "    \n",
    "    # Collect width and height data for each scan type\n",
    "    width_height_data = {}\n",
    "    for scan_type, dicom_files in dicom_metadata.items():\n",
    "        widths = []\n",
    "        heights = []\n",
    "        for dicom_file in dicom_files:\n",
    "            # Extract width (Columns) and height (Rows) from each DICOM file\n",
    "            if hasattr(dicom_file, 'Columns') and hasattr(dicom_file, 'Rows'):\n",
    "                widths.append(dicom_file.Columns)\n",
    "                heights.append(dicom_file.Rows)\n",
    "\n",
    "        if widths and heights:\n",
    "            width_height_data[scan_type] = (widths, heights)\n",
    "    \n",
    "    # Create heatmaps for width and height distributions\n",
    "    num_scans = len(scan_type_labels)\n",
    "    fig, axes = plt.subplots(nrows=1, ncols=num_scans, figsize=(5 * num_scans, 6))\n",
    "    fig.suptitle('Width vs. Height Heatmaps by MRI Scan Type')\n",
    "\n",
    "    if num_scans == 1:\n",
    "        axes = [axes]  # Ensure axes is iterable for single scan type\n",
    "\n",
    "    for i, scan_type in enumerate(scan_type_labels):\n",
    "        if scan_type in width_height_data:\n",
    "            widths, heights = width_height_data[scan_type]\n",
    "            \n",
    "            # Create 2D histogram\n",
    "            heatmap_data, x_edges, y_edges, im = axes[i].hist2d(\n",
    "                widths, heights, bins=20, cmap='plasma', cmin=1\n",
    "            )\n",
    "            \n",
    "            # Add color bar\n",
    "            cbar = fig.colorbar(im, ax=axes[i])\n",
    "            cbar.set_label('Frequency')\n",
    "            \n",
    "            # Set labels and title\n",
    "            axes[i].set_title(f'{scan_type}')\n",
    "            axes[i].set_xlabel('Width (Columns)')\n",
    "            axes[i].set_ylabel('Height (Rows)')\n",
    "            \n",
    "            # Fine-grain ticks\n",
    "            axes[i].set_xticks(np.linspace(min(widths), max(widths), num=5))\n",
    "            axes[i].set_yticks(np.linspace(min(heights), max(heights), num=5))\n",
    "\n",
    "    plt.tight_layout(rect=[0, 0.03, 1, 0.95])\n",
    "    plt.show()\n",
    "\n",
    "\n",
    "create_heatmaps_for_width_and_height(dicom_metadata)    "
   ]
  },
  {
   "cell_type": "markdown",
   "metadata": {},
   "source": [
    "As we can see, each scan has a different size. The T2 scan has two areas of high concentration near the (608, 624) height and width and near the (400, 424) height and width. The T1 scan has the highest concentration between (448, 448) height and width and (640, 640). The STIR scan does not have much data in our data set, so we must consider the width and height shifts that can happen in different data. Also, the T1 scan tends to have a more symmetric width and height for each image, and the T2 scan is not symmetric. We can pad the images of the T2 scan in order to make them symmetric; the padding will not ruin the image much because the T2 scan MRI images are almost symmetric and have a close aspect ratio."
   ]
  },
  {
   "cell_type": "code",
   "execution_count": null,
   "metadata": {},
   "outputs": [],
   "source": [
    "# 3. The histogram of the image depth for each MRI scan.\n",
    "\n",
    "def plot_histogram_of_slices(dicom_count) -> None:\n",
    "    # Prepare data for each scan type\n",
    "    slice_data = {scan_type: list(file_counts) for scan_type, file_counts in dicom_count.items()}\n",
    "\n",
    "    # Set up the figure with subplots for each scan type\n",
    "    fig, axes = plt.subplots(nrows=1, ncols=len(slice_data), figsize=(15, 6), sharey=True)\n",
    "    fig.suptitle('Histogram of Number of Slices per Series for Each Scan Type')\n",
    "\n",
    "    # Loop through each scan type and create a histogram\n",
    "    for i, (scan_type, slices) in enumerate(slice_data.items()):\n",
    "        # Plot histogram for the current scan type\n",
    "        axes[i].hist(slices, bins=20, color='skyblue', edgecolor='black', alpha=0.7)\n",
    "        axes[i].set_title(f'{scan_type}')\n",
    "        axes[i].set_xlabel('Number of Slices')\n",
    "        axes[i].set_ylabel('Frequency' if i == 0 else \"\")\n",
    "\n",
    "    plt.tight_layout(rect=[0, 0.03, 1, 0.95])\n",
    "    plt.show()\n",
    "\n",
    "plot_histogram_of_slices(dicom_count)"
   ]
  },
  {
   "cell_type": "markdown",
   "metadata": {},
   "source": [
    "In the T2 scan, most of the data has less than 75 slices, and in the T1 scan, most of the data has less than 30 slices. We don't have enough data to reach a conclusion regarding the STIR scan.\n",
    "Our algorithm must handle a three-dimensional pixel array of different depths."
   ]
  },
  {
   "cell_type": "markdown",
   "metadata": {},
   "source": [
    "We want to dive deeper into each disease in the data to really understand the patterns and insights they reveal, allowing us to draw more meaningful conclusions."
   ]
  },
  {
   "cell_type": "markdown",
   "metadata": {},
   "source": [
    "#### Image Statistical Analysis"
   ]
  },
  {
   "cell_type": "markdown",
   "metadata": {},
   "source": [
    "##### Diseases in the Data"
   ]
  },
  {
   "cell_type": "markdown",
   "metadata": {},
   "source": [
    "In this section, we will plot each disease from the data to understand how they actually look like in our collection of MRI images. "
   ]
  },
  {
   "cell_type": "markdown",
   "metadata": {},
   "source": [
    "Spinal Canal Stenosis"
   ]
  },
  {
   "cell_type": "code",
   "execution_count": null,
   "metadata": {},
   "outputs": [],
   "source": [
    "spinal_canal_stenosis_s = pydicom.dcmread(cfg.SCS_Sagittal).pixel_array\n",
    "spinal_canal_stenosis_s = np.flip(spinal_canal_stenosis_s, axis=1)\n",
    "\n",
    "plt.figure(figsize=(6, 6))\n",
    "plt.imshow(spinal_canal_stenosis_s, cmap='gray')\n",
    "ellipse = patches.Ellipse((125, 48), width=45, height=40, edgecolor='red', facecolor='none', linewidth=2)\n",
    "plt.gca().add_patch(ellipse)\n",
    "plt.title(\"Sagittal - Spinal Canal Stenosis L1/L2\")\n",
    "plt.show()"
   ]
  },
  {
   "cell_type": "markdown",
   "metadata": {},
   "source": [
    "A bump marked with an ellipse is in the L1-L2 area. The bump narrows the spine canal, which is why we need to look for such bumps to locate Spinal Canal Stenosis disease.\n",
    "For this disease, there is value also in the Axial scan so that we will show it too."
   ]
  },
  {
   "cell_type": "code",
   "execution_count": null,
   "metadata": {},
   "outputs": [],
   "source": [
    "spinal_canal_stenosis_a = pydicom.dcmread(cfg.SCS_AXIAL).pixel_array\n",
    "spinal_canal_stenosis_a = np.flip(spinal_canal_stenosis_a, axis=1)\n",
    "\n",
    "plt.figure(figsize=(6, 6))\n",
    "plt.imshow(spinal_canal_stenosis_a, cmap='gray')\n",
    "ellipse = patches.Ellipse((170, 278), width=35, height=60, edgecolor='red', facecolor='none', linewidth=2)\n",
    "plt.gca().add_patch(ellipse)\n",
    "plt.title(\"Axial - Spinal Canal Stenosis L1/L2\")\n",
    "plt.show()"
   ]
  },
  {
   "cell_type": "markdown",
   "metadata": {},
   "source": [
    "The narrowing spine canal is highlighted in the MRI image."
   ]
  },
  {
   "cell_type": "markdown",
   "metadata": {},
   "source": [
    "Neural Foraminal Narrowing"
   ]
  },
  {
   "cell_type": "markdown",
   "metadata": {},
   "source": [
    "Neural Foraminal Narrowing is harder to spot. We want to look for the abstance of fat near the root using a T1-Weighted scan ( Saggital ).\n",
    "The following example will show the left side, but the same is true but the right side."
   ]
  },
  {
   "cell_type": "code",
   "execution_count": null,
   "metadata": {},
   "outputs": [],
   "source": [
    "neural_foraminal_narrowing_s = pydicom.dcmread(cfg.NFA_Sagittal).pixel_array\n",
    "neural_foraminal_narrowing_s = np.flip(neural_foraminal_narrowing_s, axis=1)\n",
    "\n",
    "plt.figure(figsize=(6, 6))\n",
    "plt.imshow(neural_foraminal_narrowing_s, cmap='gray')\n",
    "ellipse = patches.Ellipse((169, 58), width=20, height=20, edgecolor='red', facecolor='none', linewidth=2)\n",
    "plt.gca().add_patch(ellipse)\n",
    "plt.title(\"Saggital - Left Neural Foraminal Narrowing L1/L2\")\n",
    "plt.show()"
   ]
  },
  {
   "cell_type": "markdown",
   "metadata": {},
   "source": [
    "The T1-Weighted scan highlights the fat in the body. If we see a dark area near the root, then that is a sign of Neural Foraminal Narrowing."
   ]
  },
  {
   "cell_type": "markdown",
   "metadata": {},
   "source": [
    "Subarticular Stenosis"
   ]
  },
  {
   "cell_type": "code",
   "execution_count": null,
   "metadata": {},
   "outputs": [],
   "source": [
    "subarticular_stenosis_a = pydicom.dcmread(cfg.SS_AXIAL).pixel_array\n",
    "subarticular_stenosis_a = np.flip(subarticular_stenosis_a, axis=1)\n",
    "\n",
    "plt.figure(figsize=(6, 6))\n",
    "plt.imshow(subarticular_stenosis_a, cmap='gray')\n",
    "ellipse = patches.Ellipse((182, 210), width=20, height=20, edgecolor='red', facecolor='none', linewidth=2)\n",
    "plt.gca().add_patch(ellipse)\n",
    "plt.title(\"Axial - Left Subarticular Stenosis L1/L2\")\n",
    "plt.show()"
   ]
  },
  {
   "cell_type": "markdown",
   "metadata": {},
   "source": [
    "This disease can be spotted by looking for bumps in the lateral recess area from the left or right side. The bumps can come from up or down to the lateral recess. In our example, we can spot a bump in the left area"
   ]
  },
  {
   "cell_type": "markdown",
   "metadata": {},
   "source": [
    "##### MRI Image Data"
   ]
  },
  {
   "cell_type": "markdown",
   "metadata": {},
   "source": [
    "In this section, we will analyze the properties of MRI images.  \n",
    "If a property has already been extracted from the DICOM metadata and is directly available in the image, analysis will be skipped for that property.  \n",
    "  \n",
    "We will begin by loading the image data.  \n",
    "The data from the functions extract_edges, compute_texture_features and compute_sharpness will be used and explained later"
   ]
  },
  {
   "cell_type": "code",
   "execution_count": null,
   "metadata": {},
   "outputs": [],
   "source": [
    "from src.dataset.image_dataloader import load_batches\n",
    "\n",
    "k = 100\n",
    "num_workers = 4\n",
    "percent_total_batch_size = 0.01 # It's not a good idea to load more than 30gb of images data\n",
    "\n",
    "image_dict = defaultdict(list)\n",
    "\n",
    "def store_images(batch_data: List[Dict[str, List[np.ndarray]]]) -> None:\n",
    "    \"\"\"\n",
    "    Store images first before processing them.\n",
    "    \"\"\"\n",
    "    for batch_dict in batch_data:\n",
    "        for condition, image_list in batch_dict.items():\n",
    "            # Normalize, scale, and store\n",
    "            image_dict[condition].extend(\n",
    "                [np.floor((image - image.min()) / (image.max() - image.min() + 1e-8) * 255).astype(np.uint8)\n",
    "                 for image in image_list]\n",
    "            )\n",
    "\n",
    "# Load images into the dictionary\n",
    "load_batches(cfg.TRAIN_IMAGES_PATH, cfg.TRAIN_LABEL_COORDINATES_CSV_PATH, k, store_images, num_workers, percent=percent_total_batch_size)"
   ]
  },
  {
   "cell_type": "code",
   "execution_count": null,
   "metadata": {},
   "outputs": [],
   "source": [
    "# Processed feature storage\n",
    "brightness_values_per_condition = defaultdict(set)\n",
    "contrast_values_per_condition = defaultdict(set)\n",
    "edges_per_condition = defaultdict(list)\n",
    "sharpness_values_per_condition = defaultdict(list)\n",
    "\n",
    "def extract_edges(image: np.ndarray) -> np.ndarray:\n",
    "    return cv2.Canny(image, threshold1=50, threshold2=150)\n",
    "\n",
    "def compute_sharpness(image: np.ndarray) -> float:\n",
    "    return cv2.Laplacian(image, cv2.CV_64F).var()\n",
    "\n",
    "def process_single_image(image: np.ndarray) -> Tuple[np.uint8, np.uint8, np.ndarray, float]:\n",
    "    \"\"\"Processes a single image and returns computed features.\"\"\"\n",
    "    brightness = np.uint8(image.mean())\n",
    "    contrast = np.uint8(image.std())\n",
    "    edges = extract_edges(image)\n",
    "    sharpness = compute_sharpness(image)\n",
    "    return brightness, contrast, edges, sharpness\n",
    "\n",
    "def process_images_batch(condition: str, images: List[np.ndarray], progress_bar: tqdm) -> None:\n",
    "    \"\"\"\n",
    "    Processes a batch of images for a given condition.\n",
    "    \"\"\"\n",
    "    if not images:\n",
    "        return  # Skip empty conditions\n",
    "\n",
    "    results = []\n",
    "    for image in images:\n",
    "        results.append(process_single_image(image))\n",
    "        progress_bar.update(1)  # Update progress after processing each image\n",
    "\n",
    "    # Store features per condition\n",
    "    for brightness, contrast, edges, sharpness in results:\n",
    "        brightness_values_per_condition[condition].add(brightness)\n",
    "        contrast_values_per_condition[condition].add(contrast)\n",
    "        edges_per_condition[condition].append(edges)\n",
    "        sharpness_values_per_condition[condition].append(sharpness)\n",
    "\n",
    "def process_all_images() -> None:\n",
    "    \"\"\"\n",
    "    Processes images in parallel after all data has been loaded\n",
    "    \"\"\"\n",
    "    total_images = sum(len(images) for images in image_dict.values())\n",
    "\n",
    "    with tqdm(total=total_images, desc=\"Processing Images\", unit=\"image\") as progress_bar:\n",
    "        with ThreadPoolExecutor() as executor:\n",
    "            futures = {executor.submit(process_images_batch, condition, images, progress_bar): condition \n",
    "                       for condition, images in image_dict.items()}\n",
    "            \n",
    "            for future in as_completed(futures):\n",
    "                future.result()  # Ensure all batches are processed\n",
    "\n",
    "\n",
    "process_all_images()"
   ]
  },
  {
   "cell_type": "markdown",
   "metadata": {},
   "source": [
    "Let's look at the contrast and brightness property"
   ]
  },
  {
   "cell_type": "markdown",
   "metadata": {},
   "source": [
    "We'll start by loading the graphs first. After that, we'll explain what they show us."
   ]
  },
  {
   "cell_type": "code",
   "execution_count": null,
   "metadata": {},
   "outputs": [],
   "source": [
    "# Function to merge left/right conditions\n",
    "def merge_conditions(brightness_dict: Dict[str, List[int]]) -> Dict[str, List[int]]:\n",
    "    merged_data = defaultdict(list)\n",
    "\n",
    "    for condition, values in brightness_dict.items():\n",
    "        base_condition = re.sub(r'\\b(left|right)\\b', '', condition, flags=re.IGNORECASE).strip()\n",
    "        merged_data[base_condition].extend(values)\n",
    "\n",
    "    return merged_data\n",
    "\n",
    "merged_brightness = merge_conditions(brightness_values_per_condition)\n",
    "merged_contrast = merge_conditions(contrast_values_per_condition)\n",
    "\n",
    "num_bins = 15\n",
    "bins = np.linspace(0, 255, num_bins)\n",
    "\n",
    "brightness_heatmap_data = []\n",
    "contrast_heatmap_data = []\n",
    "condition_labels = []\n",
    "\n",
    "for condition in merged_brightness.keys():\n",
    "    # Process Brightness\n",
    "    brightness_array = np.clip(np.array(merged_brightness[condition]), 0, 255)\n",
    "    brightness_hist, _ = np.histogram(brightness_array, bins=bins)\n",
    "    brightness_heatmap_data.append(brightness_hist)\n",
    "\n",
    "    # Process Contrast\n",
    "    contrast_array = np.clip(np.array(merged_contrast[condition]), 0, 255)\n",
    "    contrast_hist, _ = np.histogram(contrast_array, bins=bins)\n",
    "    contrast_heatmap_data.append(contrast_hist)\n",
    "\n",
    "    condition_labels.append(condition)\n",
    "\n",
    "# Convert lists to NumPy arrays for plotting\n",
    "brightness_heatmap_data = np.array(brightness_heatmap_data)\n",
    "contrast_heatmap_data = np.array(contrast_heatmap_data)\n",
    "\n",
    "# Set up subplots for dual heatmap\n",
    "fig, axes = plt.subplots(1, 2, figsize=(16, 6))\n",
    "\n",
    "# Brightness Heatmap\n",
    "sns.heatmap(\n",
    "    brightness_heatmap_data, \n",
    "    cmap=\"coolwarm\", \n",
    "    xticklabels=np.round(bins).astype(int), \n",
    "    yticklabels=condition_labels, \n",
    "    ax=axes[0], \n",
    "    cbar=True\n",
    ")\n",
    "axes[0].set_title(\"Brightness Distribution Heatmap\")\n",
    "axes[0].set_xlabel(\"Brightness (Mean Pixel Value)\")\n",
    "axes[0].set_ylabel(\"Condition\")\n",
    "axes[0].tick_params(axis='x', rotation=0)\n",
    "\n",
    "# Contrast Heatmap\n",
    "sns.heatmap(\n",
    "    contrast_heatmap_data, \n",
    "    cmap=\"viridis\",  # Use a different color map for contrast\n",
    "    xticklabels=np.round(bins).astype(int), \n",
    "    yticklabels=condition_labels, \n",
    "    ax=axes[1], \n",
    "    cbar=True\n",
    ")\n",
    "axes[1].set_title(\"Contrast Distribution Heatmap\")\n",
    "axes[1].set_xlabel(\"Contrast (Standard Deviation)\")\n",
    "axes[1].set_ylabel(\"Condition\")\n",
    "axes[1].tick_params(axis='x', rotation=0)\n",
    "\n",
    "plt.tight_layout()\n",
    "plt.show()"
   ]
  },
  {
   "cell_type": "markdown",
   "metadata": {},
   "source": [
    "Here is a heat map for the brightness and contrast.  \n",
    "The pins below show the value and the color shows the amount of MRI scans in the value. On the right, you can see the color distribution."
   ]
  },
  {
   "cell_type": "code",
   "execution_count": null,
   "metadata": {},
   "outputs": [],
   "source": [
    "import numpy as np\n",
    "import matplotlib.pyplot as plt\n",
    "import scipy.stats as stats\n",
    "\n",
    "brightness_flat = []\n",
    "contrast_flat = []\n",
    "\n",
    "# Ensure both lists are the same length\n",
    "for condition in brightness_values_per_condition.keys():\n",
    "    brightness_values = list(brightness_values_per_condition[condition])\n",
    "    contrast_values = list(contrast_values_per_condition.get(condition, []))  # Handle missing conditions\n",
    "    \n",
    "    # Take only the minimum length to avoid mismatched pairs\n",
    "    min_length = min(len(brightness_values), len(contrast_values))\n",
    "    \n",
    "    if min_length > 0:\n",
    "        brightness_flat.extend(brightness_values[:min_length])\n",
    "        contrast_flat.extend(contrast_values[:min_length])\n",
    "\n",
    "\n",
    "brightness_flat = np.array(brightness_flat)\n",
    "contrast_flat = np.array(contrast_flat)\n",
    "\n",
    "# Ensure both arrays are non-empty and have at least 2 values\n",
    "if len(brightness_flat) > 1 and len(contrast_flat) > 1:\n",
    "    # Compute Pearson correlation coefficient\n",
    "    correlation, p_value = stats.pearsonr(brightness_flat, contrast_flat)\n",
    "\n",
    "    # Scatter plot to visualize correlation\n",
    "    plt.figure(figsize=(8, 6))\n",
    "    plt.scatter(brightness_flat, contrast_flat, alpha=0.5)\n",
    "    plt.xlabel(\"Brightness (Mean Pixel Value)\")\n",
    "    plt.ylabel(\"Contrast (Standard Deviation)\")\n",
    "    plt.title(\"Brightness vs Contrast\")\n",
    "    plt.grid(True, alpha=0.3)\n",
    "    plt.show()\n",
    "\n",
    "    print(f\"Brightness-Contrast Correlation: r = {correlation:.4f}\")\n",
    "else:\n",
    "    print(\"Not enough data to compute Pearson correlation.\")"
   ]
  },
  {
   "cell_type": "markdown",
   "metadata": {},
   "source": [
    "In medical imaging, brightness and contrast are fundamental properties that influence the quality and interpretability of scans. These properties affect how well clinicians, researchers, and machine learning models can detect abnormalities and distinguish between different conditions.\n",
    "\n",
    "Brightness refers to the overall intensity of an image, representing how light or dark it appears. A high-brightness image might indicate overexposure, potentially obscuring important details, while a low-brightness image might be too dark, making it difficult to identify structures. Standardizing brightness helps ensure consistency across different scans, improving diagnostic accuracy. Brightness is commonly measured as the mean pixel intensity:\n",
    "\n",
    "$$\n",
    "\\text{Brightness} = \\frac{1}{N} \\sum_{i=1}^{N} I_i\n",
    "$$\n",
    "\n",
    "where $ I_i $ represents pixel intensity values, typically ranging from 0 to 255 for grayscale images.\n",
    "\n",
    "Contrast refers to the difference in intensity between different regions of an image. It determines how well structural details stand out. Low contrast images make it difficult to distinguish between tissues, leading to potential misdiagnoses, while high contrast images improve visibility, making anomalies easier to detect. Certain conditions, such as tumors or fractures, become more apparent in high-contrast regions. Contrast is often measured using the standard deviation of pixel intensities:\n",
    "\n",
    "$$\n",
    "\\text{Contrast} = \\sqrt{\\frac{1}{N} \\sum_{i=1}^{N} (I_i - \\mu)^2}\n",
    "$$\n",
    "\n",
    "where $ \\mu $ is the mean pixel intensity. A higher standard deviation indicates greater variation in pixel intensities, signifying higher contrast.\n",
    "\n",
    "The correlation between brightness and contrast provides insight into how these two properties interact in medical images. Key questions include whether increasing brightness reduces contrast, whether brighter images tend to retain structural detail or become washed out, and whether problematic scans can be identified where extreme brightness or low contrast makes diagnosis difficult. Pearson’s correlation coefficient $ r $ quantifies the relationship between brightness and contrast:\n",
    "\n",
    "$$\n",
    "r = \\frac{\\sum (B_i - \\bar{B}) (C_i - \\bar{C})}{\\sqrt{\\sum (B_i - \\bar{B})^2 \\sum (C_i - \\bar{C})^2}}\n",
    "$$\n",
    "\n",
    "where $ B_i $ represents the brightness of image $ i $ and $ C_i $ represents the contrast of image $ i $.  \n",
    "If $ r > 0 $, higher brightness is associated with higher contrast.   \n",
    "If $ r < 0 $, higher brightness is associated with lower contrast.   \n",
    "If $ r \\approx 0 $, there is no significant relationship between brightness and contrast.\n",
    "\n",
    "Understanding brightness and contrast is essential in medical diagnostics, ensuring optimal image quality for accurate diagnosis, identifying exposure inconsistencies across different scans, and improving pre-processing techniques for automated analysis. In machine learning applications, training models on well-balanced images enhances diagnostic accuracy, prevents bias in classification by avoiding overrepresentation of brighter or darker images, and enables automated correction of suboptimal scans to enhance consistency.\n",
    "\n",
    "By analyzing their correlation, it is possible to identify inconsistencies in scans, enhance image quality before processing, and improve the performance of machine learning models in diagnostic applications."
   ]
  },
  {
   "cell_type": "markdown",
   "metadata": {},
   "source": [
    "We want to find the sharpness of each image and the edges"
   ]
  },
  {
   "cell_type": "code",
   "execution_count": null,
   "metadata": {},
   "outputs": [],
   "source": [
    "merged_edges = merge_conditions(edges_per_condition)\n",
    "merged_sharpness = merge_conditions(sharpness_values_per_condition)\n",
    "\n",
    "def print_formatted_data() -> pd.DataFrame:\n",
    "    data_rows = []\n",
    "    \n",
    "    for condition in merged_brightness.keys():\n",
    "        mean_sharpness = np.mean(merged_sharpness[condition]) if merged_sharpness[condition] else 0\n",
    "\n",
    "        # Count the number of edge-detected images\n",
    "        edge_count = len(merged_edges[condition])\n",
    "\n",
    "        data_rows.append([\n",
    "            condition,\n",
    "            edge_count,\n",
    "            round(mean_sharpness, 2),\n",
    "        ])\n",
    "\n",
    "    df = pd.DataFrame(data_rows, columns=[\n",
    "        \"Condition\",\n",
    "        \"Edge Image Count\",\n",
    "        \"Avg Sharpness\"\n",
    "    ])\n",
    "\n",
    "    return df\n",
    "\n",
    "\n",
    "print_formatted_data()"
   ]
  },
  {
   "cell_type": "markdown",
   "metadata": {},
   "source": [
    "This data is valuable for understanding feature importance, class distribution, and model interpretability.  \n",
    "Edge Image Count and Avg Sharpness highlight structural differences between conditions, which can improve classification performance.  \n",
    "The image counts help detect class imbalances, while sharpness variations may serve as meaningful biomarkers.  \n",
    "Additionally, this information guides preprocessing strategies, ensuring consistent image quality for analysis."
   ]
  },
  {
   "cell_type": "markdown",
   "metadata": {},
   "source": [
    "## Algorithmic Approach"
   ]
  },
  {
   "cell_type": "markdown",
   "metadata": {},
   "source": [
    "This discussion will focus on the algorithmic approach to solving the problem of predicting the severity of spinal diseases from MRI images. We will present our steps in our solution and challenges we faced in a continuous manner, for a better understanding of the process and the final solution."
   ]
  },
  {
   "cell_type": "markdown",
   "metadata": {},
   "source": [
    "### Early Discussion"
   ]
  },
  {
   "cell_type": "markdown",
   "metadata": {},
   "source": [
    "There are many ways to approach this problem, given that the end result is to predict the severity of the disease in the MRI images. We can start naivly, thinking of the problem as a classification problem, where we can use classical machine learning algorithms such as Random Forest, SVM, or even finding hand-crafted features of the different diseases in each MRI sequence and using them in classification. However, since the amount of data is not too scarce, and we are not real radiologists that specialize in diagnosing spinal diseases, we can use a more advanced approach (and easier to implement) by using deep learning.\n",
    "\n",
    "The next following discussions and code assume the reader has a basic understanding of deep learning and neural networks. If you are not familiar with these concepts, we recommend reading about them before continuing."
   ]
  },
  {
   "cell_type": "markdown",
   "metadata": {},
   "source": [
    "Let's gain some insights from the EDAs we have done so far:\n",
    "1. The size of the MRI images varies, and the number of slices in each MRI scan is different. This will require us to perform some kind of padding or resizing to make the images uniform.\n",
    "2. The location of the diseases in the MRI images is represented by the x and y coordinates, which we have found to have a high variance. This means that the location of the diseases is not consistent across all images, and we will need to account for this variability in our model. This means that our algorithm will need to either specialize in localizing the disease in the MRI images or to be able to find disease patterns in the MRI images without relying on a priori knowledge of the disease location.\n",
    "3. Some diseases MRI are sharper and have more edges than others\n",
    "4. There is a correlation between the brightness and the contrast in each MRI scan"
   ]
  },
  {
   "cell_type": "markdown",
   "metadata": {},
   "source": [
    "### Classic Models"
   ]
  },
  {
   "cell_type": "markdown",
   "metadata": {},
   "source": [
    "Before we dive into more advanced non-linear models, we want to see how a traditional model fill fare on our task.  \n",
    "However, traditional models are expensive in run-time, so we will run the model on the batch we loaded in the EDA."
   ]
  },
  {
   "cell_type": "markdown",
   "metadata": {},
   "source": [
    "First, we'll use a feature extraction model.  \n",
    "  \n",
    "After testing, we found that a polynomial kernel of degree 3 works well and has good flexibility.  \n",
    "C is the regularization parameter ( L2 regularization ), \"C=6.0\" is a good choice because we don't want to penalize our model too much."
   ]
  },
  {
   "cell_type": "code",
   "execution_count": null,
   "metadata": {},
   "outputs": [],
   "source": [
    "# Extract features and labels\n",
    "X = []\n",
    "y = []\n",
    "\n",
    "# Ensure all feature lists have the same length for each condition\n",
    "for condition in merged_brightness.keys():\n",
    "    if (condition in merged_contrast and condition in merged_edges and condition in merged_sharpness):\n",
    "        brightness_vals = merged_brightness[condition]\n",
    "        contrast_vals = merged_contrast[condition]\n",
    "        sharpness_vals = merged_sharpness[condition]\n",
    "\n",
    "        for b, c, s in zip_longest(brightness_vals, contrast_vals, sharpness_vals, fillvalue=None):\n",
    "            if None not in (b, c, s):  # Ensure all features exist for this image\n",
    "                feature_vector = [float(b), float(c), float(s)]\n",
    "                X.append(feature_vector)\n",
    "                y.append(condition)  # Condition as label\n",
    "\n",
    "X = np.array(X, dtype=np.float32)\n",
    "y = np.array(y)\n",
    "\n",
    "# Encode labels\n",
    "label_encoder = LabelEncoder()\n",
    "y_encoded = label_encoder.fit_transform(y)\n",
    "\n",
    "# Split data\n",
    "X_train, X_test, y_train, y_test = train_test_split(X, y_encoded, test_size=0.3, random_state=42)\n",
    "\n",
    "# Scale features\n",
    "scaler = StandardScaler()\n",
    "X_train = scaler.fit_transform(X_train)\n",
    "X_test = scaler.transform(X_test)\n",
    "\n",
    "svm_model = SVC(kernel='poly', C=6.0, degree = 3, random_state=42, probability=True)\n",
    "svm_model.fit(X_train, y_train)\n",
    "\n",
    "y_pred = svm_model.predict(X_test)\n",
    "\n",
    "print(classification_report(y_test, y_pred, target_names=label_encoder.classes_))"
   ]
  },
  {
   "cell_type": "markdown",
   "metadata": {},
   "source": [
    "The algorithm will not work on a huge database of images (MRI in our case).    \n",
    "1. The model needs the features from an image set. Extracting all of the features is very expensive at runtime, and our notebook almost froze when we wanted to use more than 20% of the scans.  \n",
    "Moreover, some feature extractions are also expensive in runtime and space.  \n",
    "2. The model is linear, features with data that is not a scalar can't be used ( the Edges in the images for example )  \n",
    "3. The model has a possibility of not generalizing enough - a 3-degree polynomial may not be a good enough. \n",
    "4. The accuracy is not stable, most of the time it's not good.   \n",
    "  \n",
    "Because of the reasons above, a classic feature extraction model is not valid for our purpose."
   ]
  },
  {
   "cell_type": "markdown",
   "metadata": {},
   "source": [
    "Lets see how a K-Nearest Neighbors model will fare.  \n",
    "\n",
    "We have alot of MRI images, so we want to choose K ( number of neighbors ) such that there will be no underfitting or overfitting.  \n",
    "A common choice is K = 11-15 for large databases, so we will choose K = 11.  \n",
    "For the weights and metric we picked the standard choice for most models."
   ]
  },
  {
   "cell_type": "code",
   "execution_count": null,
   "metadata": {},
   "outputs": [],
   "source": [
    "def preprocess_images(image_list, img_size: Tuple = (180, 180)) -> np.ndarray:\n",
    "    \"\"\" Pads and resizes images to a fixed shape \"\"\"\n",
    "    if not image_list:\n",
    "        return np.array([])\n",
    "\n",
    "    processed_images = []\n",
    "    for img in image_list:\n",
    "        if isinstance(img, np.ndarray):\n",
    "            resized_img = cv2.resize(img, img_size, interpolation=cv2.INTER_AREA)\n",
    "            processed_images.append(resized_img.flatten())  # Flatten after resizing\n",
    "\n",
    "    return np.array(processed_images, dtype=np.float32)\n",
    "\n",
    "# Merge conditions for images\n",
    "merged_images = merge_conditions(image_dict)\n",
    "\n",
    "X = []\n",
    "y = []\n",
    "epochs = 100\n",
    "image_size = (360, 360)\n",
    "\n",
    "for condition, images in merged_images.items():\n",
    "    processed_images = preprocess_images(images, img_size=image_size)  # Resize before training\n",
    "    if processed_images.size > 0:\n",
    "        X.extend(processed_images)  # Append all processed images\n",
    "        y.extend([condition] * len(processed_images))  # Append corresponding labels\n",
    "\n",
    "# Encode labels\n",
    "label_encoder = LabelEncoder()\n",
    "y_encoded = label_encoder.fit_transform(y)\n",
    "\n",
    "X = np.stack(X)\n",
    "\n",
    "# Scale features\n",
    "scaler = StandardScaler()\n",
    "X = scaler.fit_transform(X)\n",
    "\n",
    "# Split data\n",
    "X_train, X_test, y_train, y_test = train_test_split(X, y_encoded, test_size=0.3, random_state=42)\n",
    "\n",
    "k_neighbors = 11\n",
    "knn_model = KNeighborsClassifier(n_neighbors=k_neighbors, weights=\"uniform\", metric=\"euclidean\")\n",
    "knn_model.fit(X_train, y_train)\n",
    "\n",
    "y_pred = knn_model.predict(X_test)\n",
    "\n",
    "print(classification_report(y_test, y_pred, target_names=label_encoder.classes_))"
   ]
  },
  {
   "cell_type": "markdown",
   "metadata": {},
   "source": [
    "The KNN algorithm struggles when applied to MRI classification due to several fundamental issues:   \n",
    "1. The model relies on distance-based comparisons, making it highly sensitive to class imbalance.   \n",
    "2. KNN does not learn decision boundaries, so it heavily depends on the number of neighbors (K).   \n",
    "If K is too small, the model becomes unstable and overfits to noise; if K is too large, it smooths out fine details and misclassifies rare conditions.  \n",
    "This leads to overconfidence in Subarticular Stenosis, where the precision and recall reach an artificially high 98%, likely at the expense of the other classes.\n",
    "3. MRI images contain high-dimensional data. Flattening them creates a massive feature space, which negatively affects distance calculations.  \n",
    "In high-dimensional spaces, Euclidean distances become less meaningful, making KNN less effective in distinguishing between subtle differences in spine abnormalities.  \n",
    "  \n",
    "For these reasons, KNN is not valid for our purpose."
   ]
  },
  {
   "cell_type": "markdown",
   "metadata": {},
   "source": [
    "Now, we want to check if a logistical regression model is good for our task.  \n",
    "Logistical regression can handle imbalanced data better and is more robust than KNN, so it's a good idea compare it to KNN for our task."
   ]
  },
  {
   "cell_type": "code",
   "execution_count": null,
   "metadata": {},
   "outputs": [],
   "source": [
    "def preprocess_images(image_list, img_size: Tuple = (180, 180)) -> np.ndarray:\n",
    "    \"\"\" Pads and resizes images to a fixed shape \"\"\"\n",
    "    if not image_list:\n",
    "        return np.array([])\n",
    "\n",
    "    processed_images = []\n",
    "    for img in image_list:\n",
    "        if isinstance(img, np.ndarray):\n",
    "            resized_img = cv2.resize(img, img_size, interpolation=cv2.INTER_AREA)\n",
    "            processed_images.append(resized_img.flatten())  # Flatten after resizing\n",
    "\n",
    "    return np.array(processed_images, dtype=np.float32)\n",
    "\n",
    "# Merge conditions for images\n",
    "merged_images = merge_conditions(image_dict)\n",
    "\n",
    "X = []\n",
    "y = []\n",
    "epochs = 100\n",
    "image_size = (260, 260)\n",
    "\n",
    "for condition, images in merged_images.items():\n",
    "    processed_images = preprocess_images(images, img_size=image_size)\n",
    "    \n",
    "    if processed_images.size > 0:\n",
    "        X.extend(processed_images)  # Append all processed images\n",
    "        y.extend([condition] * len(processed_images))  # Append corresponding labels\n",
    "\n",
    "# Encode labels\n",
    "label_encoder = LabelEncoder()\n",
    "y_encoded = label_encoder.fit_transform(y)\n",
    "\n",
    "X = np.stack(X)\n",
    "\n",
    "# Scale features\n",
    "scaler = StandardScaler()\n",
    "X = scaler.fit_transform(X)  \n",
    "\n",
    "# Split data\n",
    "X_train, X_test, y_train, y_test = train_test_split(X, y_encoded, test_size=0.3, random_state=42)\n",
    "\n",
    "log_reg_model = LogisticRegression(max_iter=epochs, solver='saga', random_state=42)\n",
    "log_reg_model.fit(X_train, y_train)\n",
    "y_pred = log_reg_model.predict(X_test)\n",
    "\n",
    "print(classification_report(y_test, y_pred, target_names=label_encoder.classes_))"
   ]
  },
  {
   "cell_type": "markdown",
   "metadata": {},
   "source": [
    "This model is not ideal:  \n",
    "1. It requires an absurd amount of memory, the model needs 100 GiB for all the parameters when training on the full image.  \n",
    "In this model, we have no control over the hidden layer or the number of parameters needed.   \n",
    "2. The model is linear. It's unable to learn complex shapes, which we need for an MRI - the human lower back has a complex shape.  \n",
    "Because of that, the model is struggling to converge. Even the stronger 'lbfgs' that require computing the Hessian fails to converge.  \n",
    "3. The model can't converge so it won't generalize and the accuracy doesn't reflect the real accuracy.  \n",
    "The model can't train on the notebook with all the data, so it will fail in prediction.  \n",
    "  \n",
    "Because of the reasons above, a classic logistic regression model is not valid for our purpose."
   ]
  },
  {
   "cell_type": "markdown",
   "metadata": {},
   "source": [
    "Both the classic feature extraction model and the logistic regression model fail to handle our MRI data effectively.  \n",
    "  \n",
    "- **Feature extraction models** are computationally expensive, require significant memory, and struggle with non-scalar features. Their linear nature limits their ability to capture complex patterns in MRI images.  \n",
    "- **Logistic regression models** require excessive memory, fail to converge, and cannot generalize well due to their inability to learn complex shapes.  \n",
    "- **K-Nearest Neighbors (KNN)** struggles with high-dimensional MRI data, as distance calculations become unreliable. The model is highly sensitive to class imbalance, leading to poor recall for underrepresented conditions.\n",
    "  \n",
    "Given these limitations, a Deep Learning Model is necessary.  \n",
    "Deep learning can automatically extract meaningful features, handle complex patterns, and scale better with large datasets, making it the only viable approach for our problem.  "
   ]
  },
  {
   "cell_type": "markdown",
   "metadata": {},
   "source": [
    "### Proposed Solution"
   ]
  },
  {
   "cell_type": "markdown",
   "metadata": {},
   "source": [
    "There are a few solutions we have thought of to tackle this problem."
   ]
  },
  {
   "cell_type": "markdown",
   "metadata": {},
   "source": [
    "#### ROI Detection and Classification"
   ]
  },
  {
   "cell_type": "markdown",
   "metadata": {},
   "source": [
    "In deep learning, one common approach to handling medical image data is to use a two-stage approach: first, detect the region of interest (ROI) in the image, and then classify the ROI to determine the presence and severity of the disease. This approach is intuitive to use for a few positive reasons:\n",
    "1. Reduced complexity of the problem by breaking it down into two simpler tasks.\n",
    "2. Good runtime performance, as the ROI detection can be done quickly and efficiently, and the classification is done on a smaller subset of the image.\n",
    "3. Flexibility in the model architecture, as we can use different models for ROI detection and classification.\n",
    "\n",
    "We also have the $x, y$ coordinates of the disease in the MRI images, which can be used to train a model to detect the ROI. After some research, we have also found out about Meta's Segmant Segment Anything Model 2 ([SAM 2](https://ai.meta.com/sam2/)). SAM 2 is a deep learning model that can be used to segment any object in an image, and it has been shown to perform well on this task from the competition forum. We can use SAM 2 to detect the ROI in the MRI images and then use a separate model to classify the ROI.\n",
    "\n",
    "All said and done, we have ultimately decided to not use this approach of detecting the ROI and then classifying for a few reasons:\n",
    "\n",
    "1. The ROI detection model will need to be trained on the $x, y$ coordinates of the disease in the MRI images, which is another task in itself. The model will need to generalize well to unseen data, and it may not be able to do so effectively.\n",
    "2. The ROI that will be extracted may exlude some important features of the disease that are not in the $x, y$ coordinates. This may lead to a loss of information and a decrease in the classification model's performance.\n",
    "3. If the ROI model fails, the classification model will not be able to perform well, as it will not have the necessary information to classify the disease. This can lead to diverging results and a decrease in the model's performance during inference.\n",
    "4. The implementation of the ROI detection model will require additional time and resources, which may not be feasible given the time constraints of the competition. It will require us to understand the use of the open source SAM 2 model and to train it on our data, which may take a significant amount of time.\n",
    "5. SAM 2 works on 2D data, but our data is 3D. This means we would have to apply the model to each slice of the MRI images, and use some algorithm to combine the results of the model to get the final ROI. This can be complex and may not work well in practice."
   ]
  },
  {
   "cell_type": "markdown",
   "metadata": {},
   "source": [
    "#### End-to-End 3D Classification"
   ]
  },
  {
   "cell_type": "markdown",
   "metadata": {},
   "source": [
    "Another one of our proposed solutions is to use an end-to-end 3D classification model to classify the severity of the disease in the MRI images. This approach involves training a single model to take the entire 3D MRI image as input and output the predicted severity of the disease. This approach handles the 5 problems we have mentioned above with the ROI detection and classification approach, but it introduces a new problem, that the single model will need to be able to handle the 3 different distributions of the MRI images (Sagittal T2/STIR, Sagittal T1, and Axial T2). The obvious solution to this problem is to use a multi-modal model that can handle the different distributions of the MRI images. Meaning, the model will contain 3 different branches, each branch handling a different distribution of the MRI images. The branches will then be combined to output the final prediction. Below is a high-level diagram of the proposed model architecture:\n",
    "\n",
    "<img src=\"notebook images/Algorithmic Approach/multi-modal-1.png\" width=\"100%\" height=\"400px\">\n",
    "\n",
    "This is indeed in high-level the ultimate solution we have chosen to go with, aside from a few tweeks and optimizations we will discuss later. "
   ]
  },
  {
   "cell_type": "markdown",
   "metadata": {},
   "source": [
    "### Technical Details"
   ]
  },
  {
   "cell_type": "markdown",
   "metadata": {},
   "source": [
    "#### Data Handling and Preprocessing"
   ]
  },
  {
   "cell_type": "markdown",
   "metadata": {},
   "source": [
    "The first step in our solution is to handle the data and preprocess it for training. We need a way to load the MRI images with their corresponding labels, and mark each patient as a data point $(x, y)$ This is done in the `MultiModelLumbarSpineDataset` class, please visit the source code in `src.dataset.spine_dataset` for more information.\n",
    "\n",
    "In short, the class loads a patient's data point in its `__getitem__` method, and returns a dictionary with\n",
    "1. `\"data\"`: The MRI images of the patient - list of tensors wit the shape `(D, 1, H, W)`.\n",
    "2. `\"target\"`: The target label of the severity of the diseases in the MRI images - tensor of shape `(25)`.\n",
    "3. `\"series_types\"`: The series types of the MRI images - list of encoded series types.\n",
    "\n",
    "**Note**: As we have seen, there could be variability in the height and width of the MRI images, and it turns out that there could be variability within the same series! This problem was a hassle, but we solved it with padding. At the loading phase, the MRI series is padded with zeroes from all sides to the size largest slice."
   ]
  },
  {
   "cell_type": "markdown",
   "metadata": {},
   "source": [
    "More simple pre-processing is done in the `MultiModelLumbarSpineDataset` class on the CPU, such as converting the MRI images to tensors, and converting dtype to float32. Also, some simple augmentations is done on the CPU as well. We've decided to not do any serious pre-processing on the CPU, and save them to the GPU. For this reason, we couldn't do these pre-processing in the dataset class, since then we wouldn't be able to use PyTorch's multi-threaded data loading. Further pre-processing is done on the GPU, in the model itself. But, to understand the more complex pre-processing, we need to understand the model architecture."
   ]
  },
  {
   "cell_type": "markdown",
   "metadata": {},
   "source": [
    "#### Model Architecture"
   ]
  },
  {
   "cell_type": "markdown",
   "metadata": {},
   "source": [
    "Remember the multi-modal model that we have discussed - now we need to choose specific architectures for each branch of the model. After some experimentation, we have decided to use the following architectures for each branch:\n",
    "\n",
    "<img src=\"notebook images/Algorithmic Approach/multi-modal-2.png\" width=\"100%\" height=\"400px\">\n",
    "\n",
    "Notice that we have decided to join the branches of the sagittal axis, to reduce some parameters and save computational power. Ultimetly, the distribution of the T1 and T2/STIR sagittal scans are similar to each other, so a single model can handle them. The axial T2 scan is much different, so we have decided to use a separate model for it. We've also experimented with multiple settings and other architectures, but this one has shown the best results. To view other architectures and settings, please visit the source code in the class `src.model.spine_cnn.LumbarSpineStenosisResNet`. Note that originally, we tried to classify the severities end-to-end from a single series, and we used this class to do so. After deciding to use the multi-modal model, we kept using this class as a branch in the multi-modal model."
   ]
  },
  {
   "cell_type": "markdown",
   "metadata": {},
   "source": [
    "We still have some more technical holes to fill in. First, we need to discuss the aggregation of the feature vectors from each branch. Each branch outputs a list of feature tensors that corresponds with the series types of the MRI images. For example, if patient A has a single sagittal T1 series and two saggital T2/STIR series, the sagittal branch will output 3 feature tensors. We will aggregate those with a simple average pooling. Notice that if there are no MRI images of a specific series type, the branch will output a tensor of zeros. This is important to note, as we will need to handle this in the aggregation. Next up, we need to aggregate the feature vectors from each branch to a single feature vector. We will use a concatenation of the feature vectors, and then pass them through a Multi Layer Perceptron ([MLP](https://en.wikipedia.org/wiki/Multilayer_perceptron)) to output the final prediction.\n",
    "We use here an MLP with the following architecture: \n",
    "\n",
    "$$FC_{o \\rightarrow h} \\rightarrow ReLU \\rightarrow Dropout \\rightarrow FC_{h \\rightarrow (25, \\space 3)} \\rightarrow SoftMax_{dim=1}$$\n",
    "\n",
    "Where $FC_{o \\rightarrow h}$ is a fully connected layer from the aggregated feature vector to a hidden layer, $ReLU$ is the Rectified Linear Unit activation function, $Dropout$ is a dropout layer, $FC_{h \\rightarrow (25, \\space 3)}$ is a fully connected layer from the hidden layer to the output layer, and $SoftMax_{dim=1}$ is the SoftMax activation function along the second dimension. The final output is a matrix with 25 rows and 3 columns, where each row corresponds to a disease, and each column corresponds to the probability of the severity of the disease. if no desease is present, the column corrosponding to Normal/Mild will have a high probability, and the other two will have low probabilities.\n",
    "\n",
    "Now that we have understood the architecture of the model, we need to return to the complex data pre-processing. Remember that we have decided to do some of the pre-processing on the GPU, in the model itself. The second pre-processing is done at the beginning of the forward pass of each branch in the model using a python wrapper. Because we have experimented with different architectures, we sometimes even used different transformations for each branch. For the 3DResNet branch we have used the default transformation, including the resizing and and cropping, except for the normalization, which we have set to the mean and variance of the current MRI series."
   ]
  },
  {
   "cell_type": "markdown",
   "metadata": {},
   "source": [
    "#### Training and Inference"
   ]
  },
  {
   "cell_type": "markdown",
   "metadata": {},
   "source": [
    "For training the end-to-end model, we need to create a training loop that will train the model on the training data, and validate it on the validation data. We will use the AdamW optimizer with a cosine annealing learning rate scheduler, and the Cross Entropy Loss function. We've also added loss weights to the loss function, as is done in the competition evaluation (this seemed to also help with the problem of the unbalanced dataset). We will train the model for the maximum time allowed by the competition (9 hours ~ 18 epochs on a P100 GPU), and take the checkpoint with the best validation loss. We will then use this checkpoint to make predictions on the test data and create a submission csv file. Also, due to memory constraints and shape mismatching, we have decided to use a batch size of 1 (meaning the model will update its weights after each patient data point). This is not ideal, but it is the best we can do with the resources we have.\n",
    "\n",
    "To further clarify the training process, the model receives in input the data of a patient containing the MRI seires, the type of the series (the model sends each series type to a different branch), and the target label. The model outputs negative log likelihoods for each disease (25 diseases $\\times$ 3 classes make up 75 NLLs), and the loss function calculates the loss based on the target label and those NLLs, followed by taking a mean over the 25 loss values, similarly to operating on a batch of data. The optimizer then updates the weights of the model based on the loss, and the process is repeated for each batch of data. The model is trained for a number of epochs, and the weights that minimize the loss on the validation data are saved.\n",
    "\n",
    "For inference, we will load the saved model checkpoint, and use it to make predictions on the test data. To make a prediction, we will pass (similarly to the training process) the MRI data and series type of a patient to the model, and the model will output NLLs for each disease. It is the job of the user to convert these NLLs to probabilities if needed. To extract a prediction, the argmax of the NLLs (per desease) is taken, and the corresponding severity (again, per desease), totalling 25 predictions is returned."
   ]
  },
  {
   "cell_type": "markdown",
   "metadata": {},
   "source": [
    "### Experimentation"
   ]
  },
  {
   "cell_type": "markdown",
   "metadata": {},
   "source": [
    "#### Overview"
   ]
  },
  {
   "cell_type": "markdown",
   "metadata": {},
   "source": [
    "We have experimented with different model architectures, hyperparameters, data pre-processing and augmentation techniques to find the best model for the task at hand. We managed to find improvements in the model's performance after almost each experiment, and our some of our conclusions are:\n",
    "1. Using pre-trained models on this problem helped with the converges speed, but the final performance was not better than training from scratch. We think probably since the domain of the pre-trained models was so much different from lumbar spine domain.\n",
    "2. Using the multi-modal model was a good choice, as it helped with the performance of the model. We have experimented with different architectures for the model, and the one we have chosen (and already presented) has shown the best results.\n",
    "3. Normalizing the MRI images to the mean and variance of the current MRI series has shown to improve the performance of the model. This is probably because the MRI images have different distributions, and normalizing them to the mean and variance of the current MRI series helps the model to learn the features of the MRI images better. We also had many problems regarding divergence of the model, and most of them arrised from faulty normalization.\n",
    "4. Using the AdamW optimizer with a cosine annealing learning rate scheduler has shown to improve the performance of the model. We have experimented with different optimizers and learning rate schedulers, and the AdamW optimizer with a cosine annealing learning rate scheduler were the best combination.\n",
    "5. The loss weights have shown to improve the generalization of the model regarding the scarse classes (Moderate and Severe severity).\n",
    "6. Regularization techniques such as dropout and weight decay have shown to improve the performance of the model significantly.\n",
    "\n",
    "Let the reader understand that we have made almost countless experiments, and if we would show all of them here, this notebook would be too long. We have decided to show only the most successful experiment.\n",
    "\n",
    "Also, keeping in track of all the experiments proved to be a challenge as well, so to keep track of all the experiments, we have used OneDrive to store the checkpoints, run script and logs of each experiment."
   ]
  },
  {
   "cell_type": "markdown",
   "metadata": {},
   "source": [
    "#### Best Experiment"
   ]
  },
  {
   "cell_type": "markdown",
   "metadata": {},
   "source": [
    "The run script of the best experiment, including the hyperparameters, data pre-processing architecture of the model, and the creation of the submission file, is in the next code block.\n",
    "\n",
    "<style>\n",
    ".note-box {\n",
    "    border-left: 4px solid #0078D4;\n",
    "    border-image: 1;\n",
    "    padding-left: 10px;\n",
    "    border-radius: 0px;\n",
    "    padding-top: 2px;\n",
    "    padding-bottom: 2px;\n",
    "}\n",
    ".note-header {\n",
    "    display: flex;\n",
    "    align-items: center;\n",
    "    padding-bottom: 0.3em;\n",
    "}\n",
    ".note-icon {\n",
    "    font-size: 14px;\n",
    "    color: #0078D4;\n",
    "    background-color: #1E1E1E;\n",
    "    border: 2px solid #0078D4;\n",
    "    border-radius: 100%;\n",
    "    width: 16px;\n",
    "    height: 16px;\n",
    "    display: flex;\n",
    "    align-items: center;\n",
    "    justify-content: center;\n",
    "    margin-right: 8px;\n",
    "}\n",
    ".note {\n",
    "    color: #0078D4;\n",
    "    font-weight: bold;\n",
    "}\n",
    ".note-content {\n",
    "}\n",
    "</style>\n",
    "\n",
    "<blockquote class=\"note-box\">\n",
    " <div class=\"note-header\">\n",
    "  <span class=\"note-icon\">ℹ️</span><strong class=\"note\">Note</strong> \n",
    " </div>\n",
    "  <span class=\"note-content\">The runtime of the next block is the longest in this notebook, it contains the full training process of a model. It takes around 6 Hours on a P100 GPU, please run with consideration.</span>\n",
    "</blockquote>"
   ]
  },
  {
   "cell_type": "code",
   "execution_count": null,
   "metadata": {},
   "outputs": [],
   "source": [
    "# Choose num workers parameter.\n",
    "# This affects the number of processes that load the DICOM files in parallel, only increase it if \n",
    "#  you have a strong CPU with sufficient cooling and enough cores.\n",
    "num_workers = 4\n",
    "\n",
    "import torch\n",
    "from torch.utils.data import DataLoader\n",
    "import numpy as np\n",
    "import logging\n",
    "import src.config as cfg\n",
    "from src.model.spine_cnn import MultiModelSpineCNN\n",
    "from src.dataset.spine_dataset import MultiModelLumbarSpineDataset\n",
    "\n",
    "\n",
    "# Set the seed for reproducibility.\n",
    "torch.manual_seed(42)\n",
    "np.random.seed(42)\n",
    "\n",
    "# Was better without augmentation.\n",
    "dataset = MultiModelLumbarSpineDataset(train=True)#, augs=add_gaussian_noise)\n",
    "train_dataset, val_dataset = dataset.split(val_size=0.15)\n",
    "train_dataloader = DataLoader(train_dataset, batch_size=1, shuffle=True, num_workers=num_workers, pin_memory=True)\n",
    "val_dataloader = DataLoader(val_dataset, batch_size=1, shuffle=False, num_workers=num_workers, pin_memory=True)\n",
    "\n",
    "sags_args = dict(architecture=\"R3D_18\", pretrained=False, progress=True, out_features_size=1024)\n",
    "axial_t2_args = dict(architecture=\"R3D_18\", pretrained=False, progress=True, out_features_size=750)\n",
    "model = MultiModelSpineCNN(sags_args, axial_t2_args, last_fc_dim=1024 + 750, dropout=0.5,\n",
    "                            name=\"multi_model_final\")"
   ]
  },
  {
   "cell_type": "code",
   "execution_count": null,
   "metadata": {},
   "outputs": [],
   "source": [
    "model.fit(train_loader=train_dataloader, val_loader=val_dataloader, num_epochs=15,\n",
    "            lr=0.0005, wd=0.0005, try_cuda=True, verbose=True, print_stride=1)"
   ]
  },
  {
   "cell_type": "markdown",
   "metadata": {},
   "source": [
    "#### Results"
   ]
  },
  {
   "cell_type": "markdown",
   "metadata": {},
   "source": [
    "From our run, we've managed to achieve a stable loss of 0.56 on the validation set and 78.5% accuracy. We used the Kaggle platform and our personal computers for training. But, we could not make a successful submission to the competition, because of an issue with the scoring notebook. This issue was known to the competitors (there are several discussions about it in the competition forum), and we didn't manage to get around it. Therefore, we have decided to evaluate our solution based on the validation loss and accuracy. We trust the validation loss and accuracy as a good indicator of the model's performance since in all our experiments we sample a random validation set from the training data, and by making multiple experiments, we basically did a cross-validation. We are confident that our model would have performed well on the test data, and we are happy with the results we have achieved.\n",
    "\n",
    "Please do note that We still produced a submission.csv file, and after reviewing it and the test patient's scan, we happily discovered that the model managed to predict the different diseases (we diagnosed the patient based on our gained knowledge from the EDA). The only downside was that the confidence was not particullary high - around 0.4 for the severe severity. This is probably due to the unbalanced dataset, and the fact that we used random sampling for the mini-batches and did not experiment with any sofisticated sampling techniques like hard negative mining or uniform sampling.\n",
    "\n",
    "Furthermore, a weird phenomenon we have encountered is that data augmentations have shown to decrease the performance of the model. We have experimented with the simplest augmentation - gaussian noise, and played around with the parameters (assuming the harder augmentations might have occluded the diseases and introduced noise to the data), but the performance of the model was always worse with augmentations. Because the gaussian noise failed, we've decided to not try and use more complicated augmentations like cutmix or mixup and just focus on improving the model architecture and hyperparameters."
   ]
  },
  {
   "cell_type": "markdown",
   "metadata": {},
   "source": [
    "To see how the currently trained model performs on the test data, the next code block will load the model and make predictions on the test data. The predictions will be saved to a csv file, and it will be displayed here. The block will also display one of the test patient's MRI series."
   ]
  },
  {
   "cell_type": "code",
   "execution_count": null,
   "metadata": {},
   "outputs": [],
   "source": [
    "from IPython.display import display\n",
    "import pandas as pd\n",
    "import torch.nn.functional as F\n",
    "from src.plots import plot_dicom_series\n",
    "\n",
    "\n",
    "def make_submission_with_loaded_multi_model(model: MultiModelSpineCNN, save_suffix: str) -> pd.DataFrame:\n",
    "    \"\"\"makes a submission with the given model and saves it to the submission folder.\"\"\"\n",
    "    submission_csv = pd.DataFrame(columns=[\"row_id\", \"normal_mild\", \"moderate\", \"severe\"])\n",
    "    test_dataset = MultiModelLumbarSpineDataset(False)\n",
    "    dir_path = cfg.SUBMISSION_PATH / f\"{model.name}_submissions\"\n",
    "    dir_path.mkdir(parents=True, exist_ok=True)\n",
    "\n",
    "    model.load_best_weights()\n",
    "    model.eval()\n",
    "    with torch.no_grad():\n",
    "        for idx in range(len(test_dataset)):\n",
    "            test_dict = test_dataset[idx]\n",
    "            test_dict[\"data\"] = [torch.unsqueeze(data, 0) for data in test_dict[\"data\"]]\n",
    "            y_hat = model(test_dict).view(25, 3)  # Only one sample in the test set.\n",
    "            y_hat = F.softmax(y_hat, dim=1)\n",
    "            curr_df = pd.DataFrame(\n",
    "                {\n",
    "                    \"row_id\": [f\"{test_dict['row_id']}_{condition}\" for condition in test_dataset.conditions_i2s],\n",
    "                    \"normal_mild\": y_hat[:, 0].numpy().astype(np.float32),\n",
    "                    \"moderate\": y_hat[:, 1].numpy().astype(np.float32),\n",
    "                    \"severe\": y_hat[:, 2].numpy().astype(np.float32)\n",
    "                }\n",
    "            )\n",
    "            submission_csv = pd.concat([submission_csv, curr_df], axis=0, ignore_index=True)\n",
    "    submission_csv.sort_values(by=\"row_id\", inplace=True)\n",
    "    submission_csv = submission_csv.apply(lambda col: col.astype(np.float32) if col.name != \"row_id\" else col)\n",
    "    save_path = dir_path / f\"{model.name}_{save_suffix}.csv\"\n",
    "    logging.info(f\"Submission saved to {save_path}\")\n",
    "    submission_csv.to_csv(save_path, index=False)\n",
    "    return submission_csv\n",
    "\n",
    "submission_csv = make_submission_with_loaded_multi_model(model, \"final\")\n",
    "display(submission_csv.head(15))\n",
    "plot_dicom_series(cfg.TEST_IMAGES_PATH / cfg.TEST_PATIENT_ID / cfg.TEST_PATIENT_SAGITTAL_T2)"
   ]
  },
  {
   "cell_type": "markdown",
   "metadata": {},
   "source": [
<<<<<<< HEAD
    "#### Model Analysis"
   ]
  },
  {
   "cell_type": "markdown",
   "metadata": {},
   "source": [
    "Now, we would like to analyze our trained model. To understand the model's performance, we will produce logits on the entire dataset (our offline evaluation concluded that the results on the training set are the same as on the validation set, practically allmost zero overfit), and then calculate some relevant metrics to mathematically assess the model's prediction ability. The metrics we will use are: \n",
    "\n",
    "- Confusion Matrix - A matrix that shows the number of true positives, true negatives, false positives, and false negatives for each disease. \n",
    "- Precision - The ratio of true positives to the sum of true positives and false positives. This metric indicates how well the model predicts the positive class without predicting too many false positives.\n",
    "- Recall - The ratio of true positives to the sum of true positives and false negatives. This metric indicates how well the model captures the positive class. In our case, this is the most important metric, as we want to capture the diseases as much as possible.\n",
    "- ROC AUC Score - The area under the Receiver Operating Characteristic (ROC) curve. This metric indicates the model's ability to distinguish between the positive and negative classes. A score of 0.5 indicates that the model is not able to distinguish between the classes, while a score of 1 indicates perfect separation.\n",
    "\n",
    "There are additional metrics that are usually displayed when evaluating a model, such as F1 score and Accuracy, but in our case they are not needed since that F1 score is more usefull for comparing different models, and the accuracy is not a good metric for our unbalanced dataset, or generally in medical datasets.\n",
    "\n",
    "The ROC AUC score will only be calculated for the binary task of predicting the presence of the disease (Normal/Mild vs Moderate OR Severe). To make matters simple and be less overwhelmed with information, we'll make an analysis on the binary task first and then the multi-class task. After producing the general metrics, we will examine specific cases of the model's predictions, and try to understand why the model failed in some cases."
   ]
  },
  {
   "cell_type": "markdown",
   "metadata": {},
   "source": [
    "First, let's import some libraries we'll be using and load the model."
   ]
  },
  {
   "cell_type": "code",
   "execution_count": null,
   "metadata": {},
   "outputs": [],
   "source": [
    "import torch\n",
    "import pandas as pd\n",
    "import numpy as np\n",
    "\n",
    "import matplotlib.pyplot as plt\n",
    "import seaborn as sns\n",
    "\n",
    "from sklearn.metrics import (\n",
    "    confusion_matrix, precision_score, recall_score,\n",
    "    f1_score, roc_auc_score\n",
    ")\n",
    "from tqdm.notebook import tqdm\n",
    "\n",
    "device = torch.device(\"cuda\" if torch.cuda.is_available() else \"cpu\")\n",
    "\n",
    "best_model = MultiModelSpineCNN(sags_args, axial_t2_args, last_fc_dim=1024 + 750, dropout=0.5,\n",
    "                                name=\"do_not_save\")\n",
    "best_model.load_state_dict(torch.load(cfg.BEST_MODEL_PATH))\n",
    "best_model = best_model.eval().to(device)"
   ]
  },
  {
   "cell_type": "markdown",
   "metadata": {},
   "source": [
    "Now, we can compute the model's logits on the training and validation data. We would like to compute logits over the training data as well in order to examine any overfitting that might have occurred."
   ]
  },
  {
   "cell_type": "code",
   "execution_count": null,
   "metadata": {},
   "outputs": [],
   "source": [
    "all_logits_list = []\n",
    "all_targets_list = []\n",
    "all_series_types_list = []\n",
    "is_train_logit_list = [True] * len(train_dataloader) + [False] * len(val_dataloader)\n",
    "\n",
    "num_workers = 6\n",
    "train_dataloader = DataLoader(train_dataset, batch_size=1, shuffle=False, num_workers=num_workers)\n",
    "val_dataloader = DataLoader(val_dataset, batch_size=1, shuffle=False, num_workers=num_workers)\n",
    "\n",
    "for dataloader in tqdm([train_dataloader, val_dataloader], desc=\"Evaluating sets\"):\n",
    "    with torch.no_grad():\n",
    "        for data_dict in tqdm(dataloader, desc=\"patient\"):\n",
    "            data_dict[\"target\"] = data_dict[\"target\"][0]\n",
    "            data_dict[\"series_types\"] = data_dict[\"series_types\"][0]\n",
    "            data_dict[\"data\"] = [x.to(device) for x in data_dict[\"data\"]]\n",
    "            \n",
    "            logits = best_model(data_dict)  # shape: (1, 25, 3)\n",
    "            \n",
    "            all_logits_list.append(logits.cpu().numpy())\n",
    "            all_targets_list.append(data_dict[\"target\"].cpu().numpy())\n",
    "            \n",
    "            series_types_count = {0: 0, 1: 0}\n",
    "            for series_type in data_dict[\"series_types\"].cpu().numpy():\n",
    "                series_types_count[series_type] += 1\n",
    "            series_types_count = {\"Sagittal\": series_types_count[0], \"Axial\": series_types_count[1]}\n",
    "            all_series_types_list.append(series_types_count)"
   ]
  },
  {
   "cell_type": "code",
   "execution_count": null,
   "metadata": {},
   "outputs": [],
   "source": [
    "# Combine all predictions and targets\n",
    "all_logits = np.concatenate(all_logits_list, axis=0)  # shape: (N, 25, 3)\n",
    "all_targets = np.stack(all_targets_list, axis=0)  # shape: (N, 25)\n",
    "\n",
    "# Construct a flattened DataFrame of logits\n",
    "# Each sample will become one row, with columns for every disease-class combination\n",
    "num_samples = all_logits.shape[0]\n",
    "flattened_logits = all_logits.reshape(num_samples, 25 * 3)\n",
    "\n",
    "# Create column names for each (disease, severity) combination\n",
    "columns = []\n",
    "for d_name in MultiModelLumbarSpineDataset.conditions_i2s:\n",
    "    for s_name in MultiModelLumbarSpineDataset.severity_i2s:\n",
    "        columns.append(f\"logits_{d_name}_{s_name}\")\n",
    "\n",
    "series_types_df = pd.DataFrame(data=all_series_types_list)\n",
    "logits_df = pd.DataFrame(data=flattened_logits, columns=columns).merge(series_types_df, left_index=True, right_index=True)\n",
    "logits_df[\"is_train\"] = is_train_logit_list\n",
    "targets_df = pd.DataFrame(data=all_targets, columns=MultiModelLumbarSpineDataset.conditions_i2s)\n",
    "\n",
    "# Combine logits and targets into one DataFrame\n",
    "summary_df = pd.merge(logits_df, targets_df, left_index=True, right_index=True)\n",
    "\n",
    "# Cache the summary DataFrame for future use\n",
    "summary_df.to_pickle(cfg.LOGITS_OUTPUT_PATH)"
   ]
  },
  {
   "cell_type": "markdown",
   "metadata": {},
   "source": [
    "For each disease, we collapse severity into Normal/Mild = 0, \n",
    "Moderate or Severe = 1, then compute metrics across all diseases \n",
    "in a flattened manner"
   ]
  },
  {
   "cell_type": "code",
   "execution_count": null,
   "metadata": {},
   "outputs": [],
   "source": [
    "summary_df = pd.read_pickle(cfg.LOGITS_OUTPUT_PATH)\n",
    "\n",
    "conditions_i2s = MultiModelLumbarSpineDataset.conditions_i2s\n",
    "severity_i2s   = MultiModelLumbarSpineDataset.severity_i2s\n",
    "\n",
    "NUM_DISEASES = len(conditions_i2s)\n",
    "NUM_CLASSES  = len(severity_i2s)\n",
    "\n",
    "# Identify the logits columns in summary_df\n",
    "logits_columns = [col for col in summary_df.columns if col.startswith(\"logits_\")]\n",
    "\n",
    "# Convert logits columns to a NumPy array and reshape\n",
    "logits_array = summary_df[logits_columns].values  # shape: (N, 25*3)\n",
    "all_logits = logits_array.reshape(-1, NUM_DISEASES, NUM_CLASSES)  # shape: (N, 25, 3)\n",
    "\n",
    "# Extract the target columns (these are named exactly like your conditions)\n",
    "targets_columns = conditions_i2s\n",
    "all_targets = summary_df[targets_columns].values  # shape: (N, 25)\n",
    "\n",
    "print(\"all_logits shape:\", all_logits.shape)\n",
    "print(\"all_targets shape:\", all_targets.shape)"
   ]
  },
  {
   "cell_type": "code",
   "execution_count": null,
   "metadata": {},
   "outputs": [],
   "source": [
    "# Convert array to torch Tensors for convenience in argmax\n",
    "logits_tensor = torch.from_numpy(all_logits)   # shape: (N, 25, 3)\n",
    "targets_tensor = torch.from_numpy(all_targets) # shape: (N, 25)\n",
    "\n",
    "# Predicted severity index [0..2]\n",
    "preds_tensor = logits_tensor.argmax(dim=-1)  # shape: (N, 25)\n",
    "\n",
    "# Binary threshold: 0 => normal/mild, >=1 => moderate/severe\n",
    "binary_preds = (preds_tensor >= 1).long()\n",
    "binary_targets = (targets_tensor >= 1).long()\n",
    "\n",
    "# Flatten across all diseases\n",
    "bin_preds_flat = binary_preds.reshape(-1).numpy()\n",
    "bin_targets_flat = binary_targets.reshape(-1).numpy()\n",
    "\n",
    "pos_logit = torch.exp(logits_tensor[..., 1].reshape(-1)) + torch.exp(logits_tensor[..., 2].reshape(-1))\n",
    "neg_logit = torch.exp(logits_tensor[..., 0].reshape(-1))\n",
    "\n",
    "prob_positive = pos_logit / (pos_logit + neg_logit)\n",
    "\n",
    "tn, fp, fn, tp = confusion_matrix(bin_targets_flat, bin_preds_flat).ravel()\n",
    "precision_bin  = precision_score(bin_targets_flat, bin_preds_flat)\n",
    "recall_bin     = recall_score(bin_targets_flat, bin_preds_flat)\n",
    "f1_bin         = f1_score(bin_targets_flat, bin_preds_flat)\n",
    "roc_auc_bin    = roc_auc_score(bin_targets_flat, prob_positive)\n",
    "\n",
    "print(\"=== Binary Classification (Normal/Mild vs. Moderate/Severe) ===\")\n",
    "print(\"Confusion Matrix:\\n\", np.array([[tp, fp], [fn, tn]]))\n",
    "print(f\"Precision: {precision_bin:.3f}\")\n",
    "print(f\"Recall:    {recall_bin:.3f}\")\n",
    "print(f\"F1 Score:  {f1_bin:.3f}\")\n",
    "print(f\"ROC AUC:   {roc_auc_bin:.3f}\")"
   ]
  },
  {
   "cell_type": "markdown",
   "metadata": {},
   "source": [
    "After computing these simple metrics, we need to fully understand them and analyze them. The confusion matrix is a matrix in the format of\n",
    "$$\n",
    "\\begin{bmatrix} \\#TruePositive & \\#FalsePositive \\\\ \\#FalseNegative & \\#TrueNegative \\end{bmatrix}\n",
    "$$\n",
    "In our case, the confusion matrix resulted in\n",
    "$$\n",
    "\\begin{bmatrix} 37043 & 1283 \\\\ 8444 & 2605 \\end{bmatrix}\n",
    "$$\n",
    "\n",
    "The confusion matrix shows that out of all samples predicted as negative (Normal/Mild), 37,043 are correctly identified as negatives (True Negatives) while 8,444 are incorrectly labeled as negatives even though they are positives (False Negatives). Among samples predicted as positive (Moderate/Severe), 2,605 are correctly identified (True Positives) whereas 1,283 are actually negatives labeled as positives (False Positives). The precision of 0.670 indicates that when the model classifies a sample as Moderate/Severe, about 67% of the time it is correct. The recall of 0.236 means that out of all the actual Moderate/Severe samples, the model only captures about 23.6% of them, suggesting a tendency to miss many positive cases (leading to high False Negatives). The F1 score of 0.349, which combines precision and recall, is relatively low, reflecting an imbalance between how many positive samples are correctly identified and how many are missed. Nevertheless, the ROC AUC of 0.826 suggests that, when looking at the full spectrum of possible decision thresholds (rather than the single threshold used here), the model is reasonably good at ranking or distinguishing between positives and negatives. Possible causes for these results include class imbalance (if Normal/Mild cases are more frequent, the model may learn to lean towards predicting negative), suboptimal threshold settings (the default cutoff at 0.5 for a binary classification might not be ideal), or insufficient representativeness of the training data for Moderate/Severe examples. Improving performance could involve collecting and labeling more balanced training samples, or oversampling for the underrepresented classes, adjusting decision thresholds to optimize recall, and employing more advanced architectures or hyperparameter tuning to focus on correctly identifying Moderate/Severe cases.\n",
    "\n",
    "Additionally, it may be that the model’s feature representation for more severe pathologies is insufficient, something the might have occured due to the down-scaled input images. We downscaled each 2D slice to $(128, 171)$ because of our limited computational resources and the competitions' training time limit. This size is a measly about one fourth of the minimum possible slice size, so we probably are losing much of the fine-grained detail, which is makes it difficult for the model the find the conditions, leading to the high False Negatives."
   ]
  },
  {
   "cell_type": "markdown",
   "metadata": {},
   "source": [
    "Now we can continue to the Multi-Class Evaluation. We will compute metrics for the full three-class problem \n",
    "(Normal/Mild=0, Moderate=1, Severe=2). Rather than collapsing to \n",
    "a binary task, we'll look at the three classes across **all** diseases."
   ]
  },
  {
   "cell_type": "code",
   "execution_count": null,
   "metadata": {},
   "outputs": [],
   "source": [
    "import seaborn as sns\n",
    "import matplotlib.pyplot as plt\n",
    "from sklearn.metrics import confusion_matrix, classification_report\n",
    "\n",
    "# 'preds_tensor' has shape (N, 25), each in [0..2]\n",
    "# 'targets_tensor' has shape (N, 25), each in [0..2]\n",
    "\n",
    "# Flatten across all diseases for an overall confusion matrix\n",
    "multi_preds_flat = preds_tensor.reshape(-1).numpy()    # shape: (N*25,)\n",
    "multi_targets_flat = targets_tensor.reshape(-1).numpy()  # shape: (N*25,)\n",
    "\n",
    "# Generate confusion matrix for the 3 classes\n",
    "cm_multi = confusion_matrix(multi_targets_flat, multi_preds_flat, labels=[0,1,2])\n",
    "\n",
    "# Print classification report with macro, weighted, or micro averaging\n",
    "# (this provides per-class precision, recall, F1)\n",
    "print(\"=== Multi-Class Classification Report (All Diseases) ===\")\n",
    "print(classification_report(\n",
    "    multi_targets_flat,\n",
    "    multi_preds_flat,\n",
    "    labels=[0,1,2],\n",
    "    target_names=severity_i2s,\n",
    "    zero_division=0\n",
    "))\n",
    "\n",
    "# Plot the confusion matrix using seaborn for a more appealing style\n",
    "fig, ax = plt.subplots(figsize=(6,5))\n",
    "sns.heatmap(cm_multi, annot=True, fmt=\"d\", cmap=\"Blues\",\n",
    "            xticklabels=severity_i2s, \n",
    "            yticklabels=severity_i2s, \n",
    "            cbar=False, \n",
    "            ax=ax)\n",
    "\n",
    "ax.set_title(\"Overall 3-Class Confusion Matrix (Flattened Across All Diseases)\")\n",
    "ax.set_xlabel(\"Predicted\")\n",
    "ax.set_ylabel(\"True\")\n",
    "plt.tight_layout()\n",
    "plt.show()"
   ]
  },
  {
   "cell_type": "markdown",
   "metadata": {},
   "source": [
    "The confusion matrix clearly shows that the model frequently misclassifies both Moderate and Severe cases as Normal/Mild, and there is also noticeable confusion between Moderate and Severe themselves. This overlap between the two more serious categories is not surprising given that distinguishing borderline Moderate from a more Severe state often depends on subtle clinical indicators, making it harder for the model to draw a clean boundary. Moreover, although the model achieves higher precision than recall, it means that when the model does predict a given condition (Moderate or Severe), it is correct at a relatively higher rate, but it misses a large portion of actual Moderate/Severe cases. In the context of diagnosing conditions, precision speaks to how often a predicted Moderate/Severe diagnosis is truly Moderate/Severe, whereas recall reflects how many of all existing Moderate/Severe cases the model manages to catch. Consequently, while the model is cautious about labeling something as Moderate or Severe (leading to fewer false positives and thus higher precision), it fails to capture many patients who genuinely belong to those more serious categories, which in a real clinical scenario could mean a higher risk of missing patients requiring urgent attention. This strenghtens our suggestion to find a more suitable threshold for the model, since there is more damage in missing a patient than diagnosing a healthy one."
   ]
  },
  {
   "cell_type": "markdown",
   "metadata": {},
   "source": [
    "We now compute multi-class confusion matrices and metrics for each individual disease. We'll store them in a DataFrame for easy inspection. Then we can visualize a few selected diseases in detail."
   ]
  },
  {
   "cell_type": "code",
   "execution_count": null,
   "metadata": {},
   "outputs": [],
   "source": [
    "import pandas as pd\n",
    "from sklearn.metrics import confusion_matrix, precision_score, recall_score, f1_score\n",
    "\n",
    "disease_metrics_list = []\n",
    "for d_idx, disease_name in enumerate(conditions_i2s):\n",
    "    # Extract predictions and targets for a single disease\n",
    "    disease_preds = preds_tensor[:, d_idx].numpy()   # shape: (N,)\n",
    "    disease_true  = targets_tensor[:, d_idx].numpy() # shape: (N,)\n",
    "    \n",
    "    # Compute confusion matrix & metrics for this disease\n",
    "    cm = confusion_matrix(disease_true, disease_preds, labels=[0,1,2])\n",
    "    prec = precision_score(disease_true, disease_preds, average='weighted', zero_division=0)\n",
    "    rec  = recall_score(disease_true, disease_preds, average='weighted', zero_division=0)\n",
    "    f1   = f1_score(disease_true, disease_preds, average='weighted', zero_division=0)\n",
    "    \n",
    "    disease_metrics_list.append({\n",
    "        \"disease\": disease_name,\n",
    "        \"confusion_matrix\": cm,\n",
    "        \"precision\": prec,\n",
    "        \"recall\": rec,\n",
    "        \"f1_score\": f1\n",
    "    })\n",
    "\n",
    "multi_metrics_df = pd.DataFrame(disease_metrics_list)"
   ]
  },
  {
   "cell_type": "code",
   "execution_count": null,
   "metadata": {},
   "outputs": [],
   "source": [
    "example_idx = 22\n",
    "example_disease = multi_metrics_df.loc[example_idx, \"disease\"]\n",
    "example_cm = multi_metrics_df.loc[example_idx, \"confusion_matrix\"]\n",
    "\n",
    "plt.figure(figsize=(5,4))\n",
    "sns.heatmap(\n",
    "    example_cm, annot=True, fmt=\"d\", cmap=\"Greens\",\n",
    "    xticklabels=severity_i2s, \n",
    "    yticklabels=severity_i2s,\n",
    "    cbar=False\n",
    ")\n",
    "plt.title(f\"Confusion Matrix for {example_disease}\")\n",
    "plt.xlabel(\"Predicted\")\n",
    "plt.ylabel(\"True\")\n",
    "plt.tight_layout()\n",
    "plt.show()"
   ]
  },
  {
   "cell_type": "markdown",
   "metadata": {},
   "source": [
    "This result falls in line with the overall multi-class evaluation, showing that the model struggles to distinguish between Moderate and Sever, while tending to falsely predict Normal/Mild for both. The confusion matrix and metrics for each disease provide a more granular view of the model's performance, highlighting specific areas where it excels or falls short. For instance, the model performs relatively well on diseases like right_subarticular_stenosis_l3_l4, where it achieves a bit higher recall and precision compared to other diseases. On the other hand, diseases like left_neural_foraminal_narrowing_l4_l5 show a higher number of false negatives, indicating that the model often misses these cases. These insights can guide further model refinement, such as adjusting decision thresholds, exploring more advanced architectures, or collecting more diverse training data to improve performance on specific diseases."
   ]
  },
  {
   "cell_type": "markdown",
   "metadata": {},
   "source": [
    "Let's continue to plot 3 images of a patient.  \n",
    "Our goal is to compare the model predictions to the real data and take a look at samples which the model has difficulty with.  \n",
    "In our sample we'll pick the diseases \"spinal_canal_stenosis_l1_l2\", \"left_neural_foraminal_narrowing_l1_l2\" and \"left_subarticular_stenosis_l1_l2\"."
   ]
  },
  {
   "cell_type": "markdown",
   "metadata": {},
   "source": [
    "First, let's see an instance where the model is correct."
   ]
  },
  {
   "cell_type": "code",
   "execution_count": null,
   "metadata": {},
   "outputs": [],
   "source": [
    "val_p218 = val_dataset[218][\"data\"][0]\n",
    "img1 = val_p218[8][0]\n",
    "img2 = val_p218[12][0]\n",
    "img3 = val_p218[15][0]"
   ]
  },
  {
   "cell_type": "code",
   "execution_count": null,
   "metadata": {},
   "outputs": [],
   "source": [
    "images = [img1, img2, img3]\n",
    "\n",
    "fig, axes = plt.subplots(1, 3, figsize=(14, 4))\n",
    "\n",
    "title = \"patient 218 from validation set\"\n",
    "\n",
    "for ax, img in zip(axes, images):\n",
    "    ax.imshow(img, cmap='gray')\n",
    "    ax.axis('off')\n",
    "\n",
    "fig.suptitle(title, fontsize=12)\n",
    "plt.show()"
   ]
  },
  {
   "cell_type": "markdown",
   "metadata": {},
   "source": [
    "Now, lets load the model data from 'summary_df' and compare."
   ]
  },
  {
   "cell_type": "code",
   "execution_count": null,
   "metadata": {},
   "outputs": [],
   "source": [
    "disease_types = [\n",
    "    \"spinal_canal_stenosis_l1_l2\",\n",
    "    \"left_neural_foraminal_narrowing_l1_l2\",\n",
    "    \"right_subarticular_stenosis_l3_l4\"\n",
    "]\n",
    "\n",
    "def print_result(patient: int):\n",
    "    logits_columns = [\n",
    "        f\"logits_{disease_types[0]}_Normal/Mild\", f\"logits_{disease_types[0]}_Moderate\", f\"logits_{disease_types[0]}_Severe\",\n",
    "        f\"logits_{disease_types[1]}_Normal/Mild\", f\"logits_{disease_types[1]}_Moderate\", f\"logits_{disease_types[1]}_Severe\",\n",
    "        f\"logits_{disease_types[2]}_Normal/Mild\", f\"logits_{disease_types[2]}_Moderate\", f\"logits_{disease_types[2]}_Severe\"\n",
    "    ]\n",
    "\n",
    "    val_df = summary_df[~summary_df[\"is_train\"]].reset_index(drop=True)\n",
    "    logits = np.array(val_df.loc[patient, logits_columns], dtype=np.float32).reshape(len(disease_types), 3)\n",
    "\n",
    "    # Convert logits to probabilities using softmax\n",
    "    probabilities = np.exp(logits - np.max(logits, axis=1, keepdims=True))  # Subtract max for numerical stability\n",
    "    probabilities /= np.sum(probabilities, axis=1, keepdims=True)\n",
    "\n",
    "    # Get the predicted classes\n",
    "    class_labels = [\"Normal/Mild\", \"Moderate\", \"Severe\"]\n",
    "    predicted_classes = [class_labels[np.argmax(prob)] for prob in probabilities]\n",
    "    target_classes = [severity_i2s[i] for i in val_df.loc[patient, disease_types]]\n",
    "\n",
    "    print(f\"Patient {patient} Probabilities & Ground Truth:\")\n",
    "    for i, disease in enumerate(disease_types):\n",
    "        print(f\"{disease}: Target Class = {target_classes[i]}, Predicted Class = {predicted_classes[i]}, \"\n",
    "            f\"\\nProbabilities = {probabilities[i]}\", end=\"\\n\\n\")\n",
    "        \n",
    "print_result(218)"
   ]
  },
  {
   "cell_type": "markdown",
   "metadata": {},
   "source": [
    "The model is indeed correct with high confidence. It can also be seen in the MRI that a condition is present in the lower part of the spine. This is a good result, the model predicted Normal/Mild where no condition was present, and Severe when an actual severe condition was present. Let's take a look at another sample."
   ]
  },
  {
   "cell_type": "code",
   "execution_count": null,
   "metadata": {},
   "outputs": [],
   "source": [
    "val_p291 = val_dataset[291][\"data\"][1]\n",
    "img1 = val_p291[7][0]\n",
    "img2 = val_p291[12][0]\n",
    "img3 = val_p291[16][0]"
   ]
  },
  {
   "cell_type": "code",
   "execution_count": null,
   "metadata": {},
   "outputs": [],
   "source": [
    "images = [img1, img2, img3]\n",
    "\n",
    "fig, axes = plt.subplots(1, 3, figsize=(14, 4))\n",
    "\n",
    "title = \"patient 291 from validation set\"\n",
    "\n",
    "for ax, img in zip(axes, images):\n",
    "    ax.imshow(img, cmap='gray')\n",
    "    ax.axis('off')\n",
    "\n",
    "fig.suptitle(title, fontsize=12)\n",
    "plt.show()"
   ]
  },
  {
   "cell_type": "code",
   "execution_count": null,
   "metadata": {},
   "outputs": [],
   "source": [
    "print_result(291)"
   ]
  },
  {
   "cell_type": "markdown",
   "metadata": {},
   "source": [
    "In this case, the model predicted Normal/Mild, for two of the diseases, and Moderate for the third. The actual conditions are Normal/Mild for all three of them, meaning we got a false positive for the third disease. This is quite odd to see, as we expect more false negatives than false positives. After inspecting the MRI that was plotted above, it does look like the patient is healthy, and the model was correct in predicting Normal/Mild for the first two diseases. The false positive we got might be due to the fact that the MRI is particularly dark, where the conditions usually are also seen as dark spots. Maybe the low birghtness of the MRI confused the model. This indicates that brightness augmentation might have been a good idea to try out, if this hypothesis is really correct. "
   ]
  },
  {
   "cell_type": "markdown",
   "metadata": {},
   "source": [
    "## Summary"
   ]
  },
  {
   "cell_type": "markdown",
   "metadata": {},
   "source": [
    "### Our Take"
   ]
  },
  {
   "cell_type": "markdown",
   "metadata": {},
   "source": [
    "In this notebook, we have explored the task of predicting the severity of specific lumbar spinal pathologies from MRI data and documented our entire workflow, from initial exploratory data analysis (EDA) to final model evaluation. We began by laying out the rationale and clinical motivation: accurately determining whether a condition is Normal/Mild, Moderate, or Severe can guide treatment plans, reduce unnecessary procedures, and improve patient outcomes. Our preliminary data inspections revealed that certain diagnoses were more common than others, leading us to assess class distribution, potential anomalies, and patterns within the dataset. This EDA phase was crucial not only for identifying imbalances that could skew model training but also for helping us pick out the relevant features and confirm that each MRI series had sufficient variations in image quality, slice thickness, and fields of view.\n",
    "\n",
    "Subsequently, we walked through our algorithmic pipeline, beginning with data handling and preprocessing. We showed how we carefully restructured the dataset to ensure that each MRI was consistently loaded and preprocessed. This approach, particularly in medical imaging, can help the model generalize by exposing it to a wide range of possible variations (such as brightness and contrast differences). Moreover, we described our model architecture, which combined multiple imaging perspectives - Sagittal and Axial views to give the neural network a more holistic understanding of each spinal segment. At the core of this architecture was a feature-extraction backbone (resnet 3D 18) tailored to capture fine-grained details indicative of subtle disease progression.\n",
    "\n",
    "Once the training procedure was established, including hyperparameter choices and cross-validation seeds, we delved into inference and metric reporting. We designed a unified pipeline that performed both multi-class classification (Normal/Mild vs. Moderate vs. Severe) and a binary classification variant (Normal/Mild vs. Moderate/Severe). We then generated comprehensive metrics, including confusion matrices, precision, recall, F1 scores, and ROC AUC - both on an aggregate level across all diseases and on a disease-by-disease basis. Through these results, we could pinpoint conditions that were particularly challenging to classify, as well as examine the consistent tendency of the model to predict Normal/Mild for ambiguous cases. Our extended discussion of these metrics underscores the importance of interpretability in the medical context: it is not enough simply to have a high accuracy, but we must also consider whether the model is missing critical Moderate/Severe cases or over - diagnosing normal patients.\n",
    "\n",
    "In our deeper investigation, we addressed issues that often arise in real-world medical imaging applications, such as class imbalance and overlapping clinical presentations. Although we deliberately avoided repeating the details of our balancing strategies here in the summary, it was evident from the EDA and training logs that some form weighting was helpful to prevent the network from collapsing to predict only the majority class. Further, our confusion matrices highlighted the difficulty in distinguishing border cases between Moderate and Severe categories, a situation common in clinical practice where a borderline disc protrusion or mild canal stenosis may be hard to differentiate from a more pronounced pathology.\n",
    "\n",
    "Finally, we presented an approach to storing logits and targets in a dedicated DataFrame, enabling rapid post-hoc analysis without the overhead of re-running inference across the validation or test sets. This design decision proved invaluable for iterative experimentation, letting us adjust metrics, thresholds, and visualizations on the fly. By demonstrating clear, aesthetically appealing plots of our results - especially multi-class confusion matrices and per-disease breakdowns, we showed how these diagnostic tools can inform further refinements in model design and clinical decision thresholds. Such analyses not only offer immediate insights to clinicians but also guide the next steps in research, whether that means incorporating additional MRI sequences, refining data pre-processing strategies, or performing more advanced hyperparameter optimization.\n",
    "\n",
    "Altogether, this project underscores both the promise and the challenges of applying deep learning to spinal MRI interpretation. The combination of rich medical context and flexible computational tools has the potential to reduce diagnostic variability and speed up clinical workflows. Our multi-modal approach, covering EDA, data handling, network architecture, evaluation metrics, and beyond - presents a replicable template for further research. In practical settings, we envision that the pipeline could be refined and validated with more extensive multi-institutional data, followed by prospective studies to confirm whether model outputs genuinely translate into better patient outcomes."
   ]
  },
  {
   "cell_type": "markdown",
   "metadata": {},
   "source": [
    "### Workload Distribution"
=======
    "## Summary"
>>>>>>> 83257251
   ]
  },
  {
   "cell_type": "markdown",
   "metadata": {},
   "source": [
    "Both of us (Ofir and Netanel) have contributed equally to this notebook. We have worked together on the EDA, algorithmic approach, experimentation, and model analysis. We have also shared the workload of writing the notebook, and we have both contributed to the final summary. We have both learned a lot from this project, and we are proud of the results we have achieved. We are excited to continue working together on future projects and to continue learning and growing as data scientists. Though we both contributed to every aspect of this project, one teammate had a general responsibility for each section. Netanel was responsible for the EDA and researching about the diseases, while Ofir was responsible for the design of the notebook (TOD, 3D plots, etc.) and the algorithmic approach with the model analysis. We have both contributed to the experimentation and the final summary, as it required the insights of both of us. "
   ]
  },
  {
   "cell_type": "markdown",
   "metadata": {},
   "source": [
    "### Side Note"
   ]
  },
  {
   "cell_type": "markdown",
   "metadata": {},
   "source": [
    "We would like to present a few extra leads we found during our online research.\n",
    "1. [DeepSPINE](https://arxiv.org/abs/1807.10215) and [Tumko et al.](https://link.springer.com/article/10.1007/s00586-023-08089-2) - Some of the motivations for the idea of ROI detection and classification.\n",
    "2. [Monai Models](https://monai.io/model-zoo.html) - A collection of pre-trained models for medical image analysis. After seeing that the PyTorch's provided pre-trained models did not help much, we tried researching domain specific pre-trained models. We have found this collection, but ultimatly did not use it.\n",
    "3. [SpineNet](https://github.com/rwindsor1/SpineNet) - An ROI model like the one used in DeepSPINE. We have found this model after deciding to not use the ROI detection and classification approach, but it might be useful for future research.\n",
    "4. [Hugging Face](https://huggingface.co/), [guidance blog](https://learnopencv.com/medical-image-segmentation/) - More pre-trained models."
   ]
  }
 ],
 "metadata": {
  "kernelspec": {
   "display_name": "Python 3",
   "language": "python",
   "name": "python3"
  },
  "language_info": {
   "codemirror_mode": {
    "name": "ipython",
    "version": 3
   },
   "file_extension": ".py",
   "mimetype": "text/x-python",
   "name": "python",
   "nbconvert_exporter": "python",
   "pygments_lexer": "ipython3",
   "version": "3.12.7"
  }
 },
 "nbformat": 4,
 "nbformat_minor": 2
}<|MERGE_RESOLUTION|>--- conflicted
+++ resolved
@@ -197,7 +197,6 @@
     "                <li><a href=\"#results\">Results</a></li>\n",
     "                <li><a href=\"#model-analysis\">Model Analysis</a></li>\n",
     "            </ul>\n",
-<<<<<<< HEAD
     "    </ol>\n",
     "</details>\n",
     "\n",
@@ -209,19 +208,8 @@
     "        <li><a href=\"#our-take\">Our Take</a></li>\n",
     "        <li><a href=\"#workload-distribution\">Workload Distribution</a></li>\n",
     "        <li><a href=\"#side-note\">Side Note</a></li>\n",
-=======
->>>>>>> 83257251
     "    </ol>\n",
-    "</details>\n",
-    "\n",
-    "<details>\n",
-    "<summary>\n",
-    "    4. <a href=\"#summary\">Summary</a></li>\n",
-    "</summary>\n",
-    "<ol>\n",
-    "<li><a href=\"#side-note\">Side Note</a></li>\n",
-    "</ol>\n",
-    "</details>"
+    "</details>\n"
    ]
   },
   {
@@ -2925,7 +2913,6 @@
    "cell_type": "markdown",
    "metadata": {},
    "source": [
-<<<<<<< HEAD
     "#### Model Analysis"
    ]
   },
@@ -3466,9 +3453,6 @@
    "metadata": {},
    "source": [
     "### Workload Distribution"
-=======
-    "## Summary"
->>>>>>> 83257251
    ]
   },
   {
