--- conflicted
+++ resolved
@@ -161,8 +161,4 @@
 #  option (not recommended) you can uncomment the following to ignore the entire idea folder.
 #.idea/
 
-<<<<<<< HEAD
-# This Project
-=======
->>>>>>> 44c88a64
 data/